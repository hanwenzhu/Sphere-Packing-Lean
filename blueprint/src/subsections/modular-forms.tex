--- conflicted
+++ resolved
@@ -298,15 +298,8 @@
 \end{align}
 \end{proof}
 
-<<<<<<< HEAD
-
-
-\begin{lemma}\label{lemma:theta-modular}\uses{lemma:theta-slash-invariant}\lean{H₂_MF,H₃_MF,H₄_MF}
-$H_{2}$, $H_{3}$, and $H_{4}$ belong to $M_2(\Gamma(2))$.
-=======
 \begin{lemma}\label{lemma:theta-bounded-im-infty}\uses{lemma:theta-slash-invariant}\lean{isBoundedAtImInfty_H_slash}\leanok
   For all $\gamma \in \Gamma_1$, $H_{2}|_2 \gamma$, $H_{3}|_2 \gamma$, and $H_{4}|_2 \gamma$ are holomorphic at $i\infty$.
->>>>>>> f22e8d4a
 \end{lemma}
 \begin{proof}
   We want to show that for $\gamma \in \Gamma_1$, $\|H_2|_2\gamma(z)\|$ is bounded as $z \in \mathbb{H} \to i\infty$. Firstly, by \cref{lemma:theta-modular}, \cref{lemma:Gamma-2-generators} and induction on group elements, we notice that $\{\pm H_2, \pm H_3, \pm H_4\}$ is closed under action by $\Gamma_1$. Hence, it suffices to prove that $H_2$, $H_3$ and $H_4$ are bounded at $i\infty$. Consider $z \in \mathbb{H}$ with $\Im(z) \geq A$. We proceed by direct algebraic manipulation:
