--- conflicted
+++ resolved
@@ -15,13 +15,8 @@
   \]
 \end{definition}
 
-<<<<<<< HEAD
-\begin{remark}
-  If $X$ is a set of lattice/periodic packing centres (see \cref{SpherePacking.LatticePackingCentres,SpherePacking.PeriodicPackingCentres}), then the corresponding sphere packing $\mathcal{P}$ is called a \emph{lattice/periodic packing}.
-=======
 \begin{remark}\label{SpherePacking}\lean{SpherePacking}\leanok
   Note that a sphere packing is uniquely defined from a given set of centres (which, in order to be a valid set of centres, must admit a corresponding separation radius). Therefore, as a conscious choice during the formalisation process, we will define everything that depends on sphere packings in terms of \verb|SpherePacking|, a \verb|structure| that bundles all the identifying information of a packing, but not the actual balls themselves. For the purposes of this blueprint, however, we will refrain from making this distinction.
->>>>>>> 03056d6a
 \end{remark}
 
 We now define a notion of density for bounded regions of space by considering the density inside balls of finite radius.
