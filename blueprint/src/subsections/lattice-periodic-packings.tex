\subsection{Lattices and Periodic packings}

\begin{definition}\label{IsZlattice}\lean{IsZlattice}\leanok
  We say that an additive subgroup $\Lambda \leq \R^d$ is a \emph{lattice} if it is discrete and its $\R$-span contains all the elements of $\R^d$.
\end{definition}

\begin{definition}\label{PeriodicSpherePacking}\lean{PeriodicSpherePacking}\uses{SpherePacking, IsZlattice}\leanok
  We say that a sphere packing $\Pa(X)$ is ($\Lambda$-)\emph{periodic} if there exists a lattice $\Lambda \subset \R^d$ such that for all $x \in X$ and $y \in \Lambda$, $x + y \in X$ (ie, $X$ is $\Lambda$-periodic).
\end{definition}

\begin{lemma}\label{PeriodicSpherePacking.toSpherePacking}\lean{PeriodicSpherePacking.toSpherePacking}\uses{PeriodicSpherePacking, SpherePacking}\leanok
  Every periodic sphere packing is a sphere packing.
\end{lemma}
\begin{proof}
  Mathematically, this lemma is hardly worth mentioning. We only do so to underscore the automatically constructed forgetful map \verb|PeriodicSpherePacking.toSpherePacking| in Lean.
\end{proof}

\begin{lemma}\label{PeriodicSpherePacking.instAddAction}\lean{PeriodicSpherePacking.instAddAction}\uses{PeriodicSpherePacking}\leanok
  If $\Pa(X)$ is a $\Lambda$-periodic sphere packing, then $\Lambda$ acts on $X$ by translation.
\end{lemma}
\begin{proof}\leanok
  This is immediate from the definition of a periodic sphere packing.
\end{proof}

\begin{definition}
  If $\Lambda$ is a lattice, we call the $\Lambda$-periodic packing $\Pa(\Lambda)$ with centres at points in $\Lambda$ a lattice packing.
\end{definition}

It turns out that we can express the density of a periodic packing in a manner more conducive to computation:

\begin{lemma}\label{SpherePacking.density of periodic packing}\notready
  If $X \subseteq \R^d$ is a set of sphere packing centres with separation radius $r$ that is periodic with respect to some lattice $\Lambda$, then the density of the corresponding (periodic) sphere packing is given by
  \begin{equation}
    \frac{\abs{X/\Lambda}}{\Vol{\R^d / \Lambda}} \cdot \Vol{\Bd{0, \frac{r}{2}}}
    \label{eq:periodic-packing-density-formula}
  \end{equation}
  where the quotients in the numerator and denominator correspond to the orbits of the action by translation of $\Lambda$ on $X$ and $\R^d$ respectively.
\end{lemma}
\begin{proof}[Proof sketch]
  While we do not currently have sufficient machinery to actually prove the result, we will offer a brief sketch. The idea is to bound the finite density of a periodic packing above and below by functions of $R$ that converge to~\eqref{eq:periodic-packing-density-formula} as $R \to \infty$. This will, first of all, imply that the finite density converges to~\eqref{eq:periodic-packing-density-formula} as $R \to \infty$. More importantly, it will demonstrate that the $\limsup$ in the definition of the density is actually a limit, and that the limit is given by~\eqref{eq:periodic-packing-density-formula}. We will prove the necessary results in Section~\ref{sec:packings-density}.
\end{proof}

\begin{remark}
  The expression in~\eqref{eq:periodic-packing-density-formula} can be thought of as the ``volume of spheres per fundamental domain": the number of spheres per fundamental domain is $\lvert {X/\Lambda} \rvert$, and the volume of each sphere is $\Vol{\Bd{0, \frac{r}{2}}}$.
\end{remark}

<<<<<<< HEAD
We will exploit the ease of computation that comes with Lemma~\ref{SpherePacking.density of periodic packing} to compute the sphere packing density of the $E_8$ packing.

Now that we have simplified the process of computing the packing densities of specific packings, we can simplify that of computing the sphere packing constant. It turns out that once again, periodicity is key.

\begin{definition}\label{def-Periodic-sphere-packing-constant}\uses{SpherePacking.density, PeriodicSpherePacking}\notready
=======
\begin{definition}\label{def:Periodic-sphere-packing-constant}\uses{SpherePacking.density, PeriodicSpherePacking}\notready
>>>>>>> 2b8c73c1
    The periodic sphere packing constant is defined to be
    $$ \Delta_{d}^{\text{periodic}} := \sup_{\substack{P \subset \R^d \\ \text{periodic packing}}} \Delta_P$$
\end{definition}

\begin{theorem}\label{periodic-packing-optimal}\uses{SpherePacking.density, def:Periodic-sphere-packing-constant}\notready
    For all $d$, the periodic sphere packing constant in $\R^d$ is equal to the sphere packing constant in $\R^d$.
\end{theorem}
\begin{proof}
  \todo{State this in Lean (ready).}
  \todo{Fill in proof here (see~\cite[Appendix A]{ElkiesCohn}}
\end{proof}

Thus, one can show a sphere packing to be optimal by showing its density to be equal to the \emph{periodic} sphere packing constant instead of the regular sphere packing constant. The determination of the periodic constant is easier than that of the general constant, as we shall see when investigating the Linear Programming bounds derived by Cohn and Elkies in~\cite{ElkiesCohn}.<|MERGE_RESOLUTION|>--- conflicted
+++ resolved
@@ -44,15 +44,11 @@
   The expression in~\eqref{eq:periodic-packing-density-formula} can be thought of as the ``volume of spheres per fundamental domain": the number of spheres per fundamental domain is $\lvert {X/\Lambda} \rvert$, and the volume of each sphere is $\Vol{\Bd{0, \frac{r}{2}}}$.
 \end{remark}
 
-<<<<<<< HEAD
 We will exploit the ease of computation that comes with Lemma~\ref{SpherePacking.density of periodic packing} to compute the sphere packing density of the $E_8$ packing.
 
 Now that we have simplified the process of computing the packing densities of specific packings, we can simplify that of computing the sphere packing constant. It turns out that once again, periodicity is key.
 
 \begin{definition}\label{def-Periodic-sphere-packing-constant}\uses{SpherePacking.density, PeriodicSpherePacking}\notready
-=======
-\begin{definition}\label{def:Periodic-sphere-packing-constant}\uses{SpherePacking.density, PeriodicSpherePacking}\notready
->>>>>>> 2b8c73c1
     The periodic sphere packing constant is defined to be
     $$ \Delta_{d}^{\text{periodic}} := \sup_{\substack{P \subset \R^d \\ \text{periodic packing}}} \Delta_P$$
 \end{definition}
