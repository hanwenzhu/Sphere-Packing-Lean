--- conflicted
+++ resolved
@@ -330,54 +330,4 @@
     {L : ℝ} (hL : ∀ x ∈ fundamentalDomain (b.ofZlatticeBasis ℝ _), ‖x‖ ≤ L) (R : ℝ) (hR : L < R) :
     (↑S.centers ∩ ball 0 R).encard
       ≤ S.numReps • (↑S.lattice ∩ ball (0 : EuclideanSpace ℝ (Fin d)) (R + L)).encard := by
-<<<<<<< HEAD
-  sorry
-
-end main_theorem
-
-section Scratchpad
-
--- The following is scratch work corresponding to a potential different approach
-
-/- The idea is to restate the density definition in terms of fundamental domains and then show that
-the function consisting of suprema in the corresponding limsup definition of density is
-ℤ-periodic. I don't know if this is a great idea in terms of Lean, but I thought it'd be interesting
-to try and formalise it. If this doesn't work, we can always go back to the original approach,
-maybe moving this to some sort of 'scratch' branch...
--/
-
--- these are broken because I removed `lattice_basis`
--- private noncomputable def PeriodicSpherePacking.FundamentalDomainFiniteDensity (R : ℝ) : ℝ≥0∞ :=
---   volume (S.balls ∩ (R • fundamentalDomain S.lattice_basis)) /
---   volume (R • fundamentalDomain S.lattice_basis)
---
--- private noncomputable def PeriodicSpherePacking.FundamentalDomainDensity : ℝ≥0∞ :=
---   limsup (S.FundamentalDomainFiniteDensity) atTop
---
--- -- TODO: Get L automatically
--- @[simp]
--- private lemma PeriodicSpherePacking.FundamentalDomainDensity_eq_Density {L : ℝ}
---   (hL : ∀ x ∈ fundamentalDomain S.lattice_basis, ‖x‖ ≤ L) :
---   (S.toSpherePacking).density = S.FundamentalDomainDensity := by
---   simp only [density, PeriodicSpherePacking.FundamentalDomainDensity,
---     PeriodicSpherePacking.FundamentalDomainFiniteDensity, limsup, limsSup, eventually_map,
---     eventually_atTop]
---   apply le_antisymm
---   · simp only [sInf_le_iff, le_sInf_iff, Set.mem_setOf_eq, lowerBounds]
---     intro x hx y hy
---     rcases hx with ⟨a, ha⟩
---     apply hy
---
---     sorry
---   · sorry
---
--- @[simp]
--- private lemma PeriodicSpherePacking.FundamentalDomain_Scale_Nat (c : ℕ) :
---   volume (S.balls ∩ (c • fundamentalDomain S.lattice_basis)) =
---   c^d * volume (S.balls ∩ fundamentalDomain S.lattice_basis) := by
---   sorry
---
--- end Scratchpad
-=======
-  sorry
->>>>>>> 5f9c4427
+  sorry