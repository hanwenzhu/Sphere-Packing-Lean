/-
Copyright (c) 2025 Sidharth Hariharan. All rights reserved.
Released under Apache 2.0 license as described in the file LICENSE.
Authors: Sidharth Hariharan, Bhavik Mehta

M4R File
-/

import Mathlib

import SpherePacking.MagicFunction.PolyFourierCoeffBound
import SpherePacking.MagicFunction.a.Basic
import SpherePacking.Tactic.NormNumI

/-! # Constructing Upper-Bounds for I₁

The purpose of this file is to construct bounds on the integral `I₁` that is part of the definition
of the function `a`. We follow the proof of Proposition 7.8 in the blueprint.
-/

open MagicFunction.a.Parametrisations MagicFunction.a.RealIntegrals
  MagicFunction.a.RadialFunctions
open Complex Real Set MeasureTheory MeasureTheory.Measure Filter
open scoped Function

namespace MagicFunction.a.IntegralEstimates.I1

noncomputable section Change_of_Variables

variable (r : ℝ)

/-! We begin by performing changes of variables. -/
-- #check intervalIntegral.integral_comp_smul_deriv
-- #check MeasureTheory.integral_image_eq_integral_abs_deriv_smul

def f : ℝ → ℝ := fun t ↦ 1 / (2 * t)

def f' : ℝ → ℝ := fun t ↦ -1 / (2 * t ^ 2)

end Change_of_Variables

----------------------------------------------------------------

noncomputable section Computing_g

lemma z₁'_eq_of_mem {t : ℝ} (ht : t ∈ Icc 0 1) : z₁' t = -1 * (1 - t) + I * t := by
  rw [z₁', IccExtend_of_mem zero_le_one z₁ ht, z₁]

lemma z₁'_eq_of_mem' {t : ℝ} (ht : t ∈ Icc 0 1) : z₁' t = t * (I + 1) - 1 := by
  rw [z₁'_eq_of_mem ht]
  ring

lemma I₁'_eq (r : ℝ) : I₁' r =
    ∫ t in Ioo (0 : ℝ) 1, (1 + I) -- Added factor due to variable change!!
      * φ₀'' ((I - 1) * (1 / (2 * t)))
      * (t * (I + 1)) ^ 2
      * cexp (π * I * r * (t * (I + 1) - 1)) := by
  apply setIntegral_congr_fun measurableSet_Ioo
  intro t ht
  dsimp
  rw [z₁'_eq_of_mem' (Ioo_subset_Icc_self ht), sub_add_cancel]
  congr! 4
<<<<<<< HEAD
  · have : t ≠ 0 := ht.1.ne'
    have h2 : (t : ℂ) ≠ 0 := by simp [this]
    field_simp [h2]
    linear_combination -t * I_sq
  · norm_cast
    simp
=======
  have : t ≠ 0 := ht.1.ne'
  have h2 : (t : ℂ) ≠ 0 := by simp [this]
  have h3 : I + 1 ≠ 0 := by
    intro h
    simpa using congr(($h).re)
  field_simp [h2, h3]
  ring_nf
  simp
  ring
>>>>>>> 076f4b8d

-- define g to be the rhs of this multiplied by the absolute value of the derivative of (f⁻¹)'
-- (except change all the f t to x)
lemma I₁'_eq' (r : ℝ) : I₁' r =
    ∫ t in Ioo (0 : ℝ) 1,
        (1 + I)
      * φ₀'' ((I - 1) * (f t))
      * ((I + 1) / (2 * f t)) ^ 2
      * cexp (π * I * r * ((I + 1) / (2 * f t) - 1)) := by
  have : ∀ x : ℂ, ∀ t ≠ 0, x / (2 * f t) = t * x := by
    intro x t ht
    rw [f]
    field_simp
    ring
  rw [I₁'_eq]
  apply setIntegral_congr_fun measurableSet_Ioo
  intro t ht
  dsimp
  congr 2
  · simp [f]
  · rw [this _ _ ht.1.ne']
  · congr 2
    rw [this _ _ ht.1.ne']

-- def I₁' (x : ℝ) := ∫ t in Ioo (0 : ℝ) 1, (1 + I) -- Added factor due to variable change!!
--   * φ₀'' (-1 / ((z₁' t) + (1 : ℂ)))
--   * ((z₁' t) + (1 : ℂ)) ^ 2
--   * cexp (π * I * |x| ^ 2 * (z₁' t))

-- lemma g_comp_f {r t : ℝ} :
--     g r (f t) = (I + 1) * φ₀'' ((I - 1) / (2 * t)) * sorry * cexp sorry := by
--   rw [f, g]
--   congr 1
--   · sorry
--   · sorry

-- private lemma calc_aux_3' (r : ℝ) : ∫ (t : ℝ) in Ioo 0 1, |f' t| • (g r (f t)) = I₁' r := by
--   rw [I₁']
--   apply setIntegral_congr_ae₀ nullMeasurableSet_Ioo
--   apply ae_of_all
--   intro x hx

end Computing_g

-- The above is courtesy Bhavik
----------------------------------------------------------------

noncomputable section Setting_Up_Change_of_Variables

def g : ℝ → ℝ → ℂ := fun r s ↦
  (I + 1)
  * φ₀'' ((I - 1) * s)
  * ((I + 1) / (2 * s)) ^ 2 *
    (1 / (2 * s ^ 2))
  * cexp (I * π * r *
    (-1 +
      (1 / (2 * s)) *
        (I + 1)))

lemma aux_measurable : MeasurableSet ((Ioo 0 1) : Set ℝ) := measurableSet_Ioo

-- #check hasDerivWithinAt_zpow
lemma aux_hasDeriv (x : ℝ) (hx : x ∈ Ioo 0 1) : HasDerivWithinAt f (f' x) (Ioo 0 1) x := by
  have hf : f = fun t ↦ (1 / 2) * t ^ (-1 : ℤ) := by
    ext x
    simp (disch := field_simp_discharge) only [Int.reduceNeg, zpow_neg, zpow_one, inv_eq_one_div,
      mul_div_assoc', mul_one, div_div]
    rfl
  have hf' : f' = fun t ↦ (1 / 2) * (-1 * t ^ (-2 : ℤ)) := by
    ext x
    simp (disch := field_simp_discharge) only [Int.reduceNeg, zpow_neg, inv_eq_one_div, neg_mul,
      one_mul, neg_div', mul_div_assoc', mul_neg, mul_one, div_div]
    rfl
  rw [hf, hf']
  apply HasDerivWithinAt.const_mul
  norm_cast
  exact hasDerivWithinAt_zpow (-1 : ℤ) x (Or.inl (ne_of_gt hx.1)) (Ioo 0 1)

lemma aux_injOn : InjOn f (Ioo 0 1) := by
  intro _ _ _ _ hf
  simp only [f, one_div, mul_inv_rev, mul_eq_mul_right_iff, inv_inj, inv_eq_zero,
    OfNat.ofNat_ne_zero, or_false] at hf
  exact hf

end Setting_Up_Change_of_Variables

----------------------------------------------------------------

noncomputable section Changing_Variables

lemma Changing_Domain_of_Integration (r : ℝ) :
    ∫ (s : ℝ) in Ioi ((1 / 2) : ℝ), (g r s) = ∫ (s : ℝ) in f '' (Ioo (0 : ℝ) (1 : ℝ)), (g r s) := by
  congr
  ext x
  constructor <;> intro hx
  · use 1 / (2 * x)
    simp only [mem_Ioi, mem_Ioo] at hx ⊢
    constructor
    · refine ⟨by positivity, ?_⟩
      rw [one_div, mul_inv_rev, inv_mul_lt_one₀ (by positivity), ← one_div]
      exact hx
    field_simp [f]
  · obtain ⟨y, hy₁, hy₂⟩ := hx
    rw [← hy₂, f]
    simp only [one_div, mul_inv_rev, mem_Ioi, inv_pos, Nat.ofNat_pos, lt_mul_iff_one_lt_left]
    exact one_lt_inv_iff₀.mpr hy₁

lemma Changing_Variables (r : ℝ) : ∫ (s : ℝ) in f '' (Ioo (0 : ℝ) (1 : ℝ)), (g r s) =
    ∫ (t : ℝ) in Ioo 0 1, |f' t| • (g r (f t)) :=
  integral_image_eq_integral_abs_deriv_smul aux_measurable aux_hasDeriv aux_injOn (g r)

end Changing_Variables

----------------------------------------------------------------

section Showing_Equality_to_I₁

lemma congr_aux_1 (x : ℝ) :
    -1 / (↑x - 1 + I * ↑x + 1) = (I - 1) / (2 * ↑x) := calc
  _ = -1 / (x + I * x) := by
    congr 1
    ring
  _ = (-1 * (1 - I)) / ((x + I * x) * (1 - I)) := by
    symm
    apply mul_div_mul_right
    intro hcontra
    rw [sub_eq_zero] at hcontra
    have : (ofReal 1).im = I.im := congrArg im hcontra
    simp at this
  _ = (I - 1) / (2 * x) := by
    congr 1
    · ring
    · ring_nf
      rw [I_sq]
      ring

-- Now, the main result of this section.

lemma I₁_Expression (r : ℝ) : ∫ (t : ℝ) in Ioo 0 1, |f' t| • (g r (f t)) = I₁' r := by
  rw [I₁'_eq']
  apply setIntegral_congr_ae₀ nullMeasurableSet_Ioo
  apply ae_of_all
  intro x hx
  -- field_simp [f, g, f']
  have habs : |-1 / (2 * x ^ 2)| = 1 / (2 * x ^ 2) := by
    suffices : -1 / (2 * x ^ 2) < 0
    · rw [abs_of_neg this]
      field_simp
    rw [neg_div]
    simp only [one_div, mul_inv_rev, Left.neg_neg_iff, inv_pos, Nat.ofNat_pos,
      mul_pos_iff_of_pos_right]
    exact pow_pos hx.1 2
  simp only [f', g, f, habs, real_smul]
  have hrearrange_LHS : -- Break product of 2 things into product of 4 things
    ofReal (1 / (2 * x ^ 2))
    * ((I + 1)
    * φ₀'' ((I - 1) * ↑(1 / (2 * x)))
    * ((I + 1) / (2 * ↑(1 / (2 * x)))) ^ 2 * (1 / (2 * ↑(1 / (2 * x)) ^ 2))
    * cexp (I * ↑π * ↑r * (-1 + 1 / (2 * ↑(1 / (2 * x))) * (I + 1))))
      = (I + 1)
      * φ₀'' ((I - 1) * ↑(1 / (2 * x)))
      * (ofReal (1 / (2 * x ^ 2)) * ((I + 1) / (2 * ↑(1 / (2 * x)))) ^ 2 * (1 / (2 * ↑(1 / (2 * x)) ^ 2)))
      * cexp (I * ↑π * ↑r * (-1 + 1 / (2 * ↑(1 / (2 * x))) * (I + 1)))
    := by ring
  rw [hrearrange_LHS]
  congr 2
  · congr 1
    ring
  · field_simp
    ring_nf
    congr 2 <;> field_simp [hx.1.ne'] <;> ring
  · rw [mul_comm I π]
    norm_cast
    congr
    field_simp
    ring

end Showing_Equality_to_I₁

----------------------------------------------------------------

section Bounding

-- Now that we have `MagicFunction.a.IntegralEstimates.I1.I₁_Expression`, we can bound `I₁`.

-- #check I₁_Expression



end Bounding<|MERGE_RESOLUTION|>--- conflicted
+++ resolved
@@ -60,14 +60,6 @@
   dsimp
   rw [z₁'_eq_of_mem' (Ioo_subset_Icc_self ht), sub_add_cancel]
   congr! 4
-<<<<<<< HEAD
-  · have : t ≠ 0 := ht.1.ne'
-    have h2 : (t : ℂ) ≠ 0 := by simp [this]
-    field_simp [h2]
-    linear_combination -t * I_sq
-  · norm_cast
-    simp
-=======
   have : t ≠ 0 := ht.1.ne'
   have h2 : (t : ℂ) ≠ 0 := by simp [this]
   have h3 : I + 1 ≠ 0 := by
@@ -77,7 +69,6 @@
   ring_nf
   simp
   ring
->>>>>>> 076f4b8d
 
 -- define g to be the rhs of this multiplied by the absolute value of the derivative of (f⁻¹)'
 -- (except change all the f t to x)
