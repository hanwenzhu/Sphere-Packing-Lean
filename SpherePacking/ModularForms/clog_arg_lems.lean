import Mathlib


open ModularForm EisensteinSeries UpperHalfPlane TopologicalSpace Set MeasureTheory intervalIntegral
  Metric Filter Function Complex MatrixGroups

open scoped Interval Real NNReal ENNReal Topology BigOperators Nat Classical

open ArithmeticFunction



lemma arg_pow_aux (n : ℕ) (x : ℂ) (hx : x ≠ 0) (hna : |arg x| < π / n) :
  Complex.arg (x ^ n) = n * Complex.arg x := by
  induction' n with n hn2
  simp only [pow_zero, arg_one, CharP.cast_eq_zero, zero_mul]
  by_cases hn0 : n = 0
  · simp only [hn0, zero_add, pow_one, Nat.cast_one, one_mul]
  · rw [pow_succ, arg_mul, hn2, Nat.cast_add]
    ring
    apply lt_trans hna
    gcongr
    exact (lt_add_one n)
    apply pow_ne_zero n hx
    exact hx
    simp only [mem_Ioc]
    rw [hn2]
    rw [abs_lt] at hna
    constructor
    · have hnal := hna.1
      rw [← neg_div] at hnal
      rw [div_lt_iff₀' ] at hnal
      · rw [@Nat.cast_add, add_mul] at hnal
        simpa only [gt_iff_lt, Nat.cast_one, one_mul] using hnal
      · norm_cast
        omega
    · have hnal := hna.2
      rw [lt_div_iff₀', Nat.cast_add] at hnal
      · rw [add_mul] at hnal
        simpa only [ge_iff_le, Nat.cast_one, one_mul] using hnal.le
      · norm_cast
        omega
    apply lt_trans hna
    gcongr
    exact (lt_add_one n)

<<<<<<< HEAD
lemma one_add_abs_half_ne_zero {x : ℂ} (hb :  ‖x‖ < 1 / 2) : 1 + x ≠ 0 := by
=======
lemma one_add_abs_half_ne_zero {x : ℂ} (hb : norm x < 1 / 2) : 1 + x ≠ 0 := by
>>>>>>> 5e74f004
  by_contra h
  rw [@add_eq_zero_iff_neg_eq] at h
  rw [← h] at hb
  simp at hb
  linarith

lemma arg_pow (n : ℕ) (f : ℕ → ℂ) (hf : Tendsto f atTop (𝓝 0)) : ∀ᶠ m : ℕ in atTop,
    Complex.arg ((1 + f m) ^ n) = n * Complex.arg (1 + f m) := by
  simp only [eventually_atTop, ge_iff_le]
  have hf1 := hf.const_add 1
  simp only [add_zero] at hf1
  have h2 := (Complex.continuousAt_arg (x := 1) ?_)
  rw [ContinuousAt] at *
  have h3 := h2.comp hf1
  simp only [arg_one] at h3
  rw [Metric.tendsto_nhds] at *
<<<<<<< HEAD
  simp only [gt_iff_lt, dist_zero_right,  eventually_atTop, ge_iff_le,
=======
  simp only [gt_iff_lt, dist_zero_right, eventually_atTop, ge_iff_le,
>>>>>>> 5e74f004
    dist_self_add_left, arg_one, Real.norm_eq_abs, comp_apply] at *
  by_cases hn0 : n = 0
  · rw [hn0]
    simp only [pow_zero, arg_one, CharP.cast_eq_zero, zero_mul, implies_true, exists_const]
  · have hpi : 0 < π / n := by
      apply div_pos
      exact Real.pi_pos
      simp only [Nat.cast_pos]
      omega
    obtain ⟨a, hA⟩ := h3 (π / n) hpi
    obtain ⟨a2, ha2⟩ := hf (1/2) (one_half_pos)
    use max a a2
    intro b hb
    rw [arg_pow_aux n (1 + f b) ?_]
    apply hA b
    exact le_of_max_le_left hb
    have ha2 := ha2 b (le_of_max_le_right hb)
    simp only [ne_eq]
    apply one_add_abs_half_ne_zero ha2
  simp only [one_mem_slitPlane]

lemma arg_pow2 (n : ℕ) (f : ℍ → ℂ) (hf : Tendsto f atImInfty (𝓝 0)) : ∀ᶠ m : ℍ in atImInfty,
    Complex.arg ((1 + f m) ^ n) = n * Complex.arg (1 + f m) := by
  rw [Filter.eventually_iff_exists_mem ]
  have hf1 := hf.const_add 1
  simp only [add_zero] at hf1
  have h2 := (Complex.continuousAt_arg (x := 1) ?_)
  rw [ContinuousAt] at *
  have h3 := h2.comp hf1
  simp only [arg_one] at h3
  rw [Metric.tendsto_nhds] at *
  simp only [gt_iff_lt, dist_zero_right, eventually_atTop, ge_iff_le,
    dist_self_add_left, arg_one, Real.norm_eq_abs, comp_apply] at *
  by_cases hn0 : n = 0
  · simp_rw [hn0]
    simp only [pow_zero, arg_one, CharP.cast_eq_zero, zero_mul, implies_true, and_true]
    rw [atImInfty]
    simp only [mem_comap, mem_atTop_sets, ge_iff_le]
    use {n  | 1 ≤ n.im}
    use {r : ℝ | 1 ≤ r}
    refine ⟨?_, ?_⟩
    use 1
    intro b hb
    aesop
    simp only [preimage_setOf_eq, subset_refl]
  · have hpi : 0 < π / n := by
      apply div_pos
      exact Real.pi_pos
      simp only [Nat.cast_pos]
      omega
    have hA1 := h3 (π / n) hpi
    have hA2 := hf (1/2) (one_half_pos)
    rw [Filter.eventually_iff_exists_mem ] at hA1 hA2
    obtain ⟨a, ha1, hA1⟩ := hA1
    obtain ⟨a2, ha2, hA2⟩ := hA2
    use min a a2
    refine ⟨by rw [atImInfty] at *; simp at *; refine ⟨ha1, ha2⟩, ?_⟩
    intro b hb
    rw [arg_pow_aux n (1 + f b) ?_]
    apply hA1 b
    exact mem_of_mem_inter_left hb
    have ha2 := hA2 b ( mem_of_mem_inter_right hb)
    simp only [ne_eq]
    apply one_add_abs_half_ne_zero ha2
  simp only [one_mem_slitPlane]

lemma clog_pow (n : ℕ) (f : ℕ → ℂ) (hf : Tendsto f atTop (𝓝 0)) : ∀ᶠ m : ℕ in atTop,
    Complex.log ((1 + f m) ^ n) = n * Complex.log (1 + f m) := by
  have h := arg_pow n f hf
  simp at *
  simp_rw [Complex.log]
  obtain ⟨a, ha⟩ := h
  use a
  intro b hb
  have h2 := ha b hb
  rw [h2]
  simp only [norm_pow, Real.log_pow, ofReal_mul, ofReal_natCast]
  ring

lemma clog_pow2 (n : ℕ) (f : ℍ → ℂ) (hf : Tendsto f atImInfty (𝓝 0)) : ∀ᶠ m : ℍ in atImInfty,
    Complex.log ((1 + f m) ^ n) = n * Complex.log (1 + f m) := by
  have h := arg_pow2 n f hf
  simp at *
  simp_rw [Complex.log]
  obtain ⟨a, ha0, ha⟩ := h
  use a
  refine ⟨ha0, ?_⟩
  intro b hb
  have h2 := ha hb
  simp only [mem_atTop_sets, ge_iff_le, mem_preimage, mem_setOf_eq, AbsoluteValue.map_pow, Real.log_pow,
    ofReal_mul, ofReal_natCast] at *
  rw [h2]
  simp only [norm_pow, Real.log_pow, ofReal_mul, ofReal_natCast]
  ring



lemma log_summable_pow (f : ℕ → ℂ)  (hf : Summable f)  (m : ℕ) :
    Summable (fun n => Complex.log ((1 + f n)^m)) := by
  have hfl := Complex.summable_log_one_add_of_summable hf
  have := (Summable.mul_left m (f := (fun n => Complex.log (1 + f n))) hfl).norm
  apply Summable.of_norm_bounded_eventually_nat _ this
  have hft := hf.tendsto_atTop_zero
  have H := clog_pow m f hft
<<<<<<< HEAD
  simp only [norm_mul, Complex.norm_natCast,  eventually_atTop, ge_iff_le] at *
=======
  simp only [norm_mul, Complex.norm_natCast, eventually_atTop, ge_iff_le] at *
>>>>>>> 5e74f004
  obtain ⟨a, ha⟩ := H
  use a
  intro b hb
  apply le_of_eq
  rw [ha b hb]
<<<<<<< HEAD
  simp only [Complex.norm_mul, norm_natCast]
=======
  simp only [norm_mul, norm_natCast]
>>>>>>> 5e74f004
<|MERGE_RESOLUTION|>--- conflicted
+++ resolved
@@ -44,11 +44,7 @@
     gcongr
     exact (lt_add_one n)
 
-<<<<<<< HEAD
 lemma one_add_abs_half_ne_zero {x : ℂ} (hb :  ‖x‖ < 1 / 2) : 1 + x ≠ 0 := by
-=======
-lemma one_add_abs_half_ne_zero {x : ℂ} (hb : norm x < 1 / 2) : 1 + x ≠ 0 := by
->>>>>>> 5e74f004
   by_contra h
   rw [@add_eq_zero_iff_neg_eq] at h
   rw [← h] at hb
@@ -65,11 +61,7 @@
   have h3 := h2.comp hf1
   simp only [arg_one] at h3
   rw [Metric.tendsto_nhds] at *
-<<<<<<< HEAD
   simp only [gt_iff_lt, dist_zero_right,  eventually_atTop, ge_iff_le,
-=======
-  simp only [gt_iff_lt, dist_zero_right, eventually_atTop, ge_iff_le,
->>>>>>> 5e74f004
     dist_self_add_left, arg_one, Real.norm_eq_abs, comp_apply] at *
   by_cases hn0 : n = 0
   · rw [hn0]
@@ -174,18 +166,10 @@
   apply Summable.of_norm_bounded_eventually_nat _ this
   have hft := hf.tendsto_atTop_zero
   have H := clog_pow m f hft
-<<<<<<< HEAD
-  simp only [norm_mul, Complex.norm_natCast,  eventually_atTop, ge_iff_le] at *
-=======
   simp only [norm_mul, Complex.norm_natCast, eventually_atTop, ge_iff_le] at *
->>>>>>> 5e74f004
   obtain ⟨a, ha⟩ := H
   use a
   intro b hb
   apply le_of_eq
   rw [ha b hb]
-<<<<<<< HEAD
-  simp only [Complex.norm_mul, norm_natCast]
-=======
-  simp only [norm_mul, norm_natCast]
->>>>>>> 5e74f004
+  simp only [Complex.norm_mul, norm_natCast]