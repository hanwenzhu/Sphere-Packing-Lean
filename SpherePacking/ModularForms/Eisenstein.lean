--- conflicted
+++ resolved
@@ -12,17 +12,12 @@
 
 -- import Mathlib.NumberTheory.ModularForms.EisensteinSeries.Defs
 
-<<<<<<< HEAD
 open ModularForm EisensteinSeries UpperHalfPlane TopologicalSpace Set MeasureTheory intervalIntegral
   Metric Filter Function Complex MatrixGroups
 
 open scoped Interval Real NNReal ENNReal Topology BigOperators Nat Classical
 
 open ArithmeticFunction
-=======
-open EisensteinSeries ModularForm Complex Real
-open scoped UpperHalfPlane
->>>>>>> 1b082cb1
 
 noncomputable section Definitions
 
@@ -34,11 +29,7 @@
 -- private lemma aux6 : (3 : ℤ) ≤ 6 := by norm_num
 
 /- The Eisenstein Series E₂, E₄ and E₆ -/
-<<<<<<< HEAD
-
-=======
-def E₂ : ℍ → ℂ := sorry -- eisensteinSeries_SIF standardcongruencecondition 2
->>>>>>> 1b082cb1
+
 def E₄ : ModularForm (CongruenceSubgroup.Gamma ↑1) 4 :=
   (1/2 : ℂ) • eisensteinSeries_MF (by norm_num) standardcongruencecondition /-they need  1/2 for the
     normalization to match up (since the sum here is taken over coprime integers).-/
@@ -1075,8 +1066,6 @@
 
 
 
-#check Δ
-
 /- φ₀, φ₋₂ and φ₋₄, except we can't use - signs in subscripts for definitions... -/
 def φ₀ (z : ℍ) := (((E₂ z) * (E₄ z) - (E₆ z)) ^ 2) / (Δ z)
 def φ₂' (z : ℍ) := (E₄ z) * ((E₂ z) * (E₄ z) - (E₆ z)) / (Δ z)
@@ -2382,18 +2371,10 @@
     Module.rank ℂ (ModularForm (CongruenceSubgroup.Gamma 1) k) = if 12 ∣ k - 2 then
     Nat.floor (k / 12) else Nat.floor (k / 12) + 1 := sorry
 
-<<<<<<< HEAD
 lemma dim_gen_cong_levels (k : ℤ) (Γ : Subgroup SL(2, ℤ)) (hΓ : Subgroup.index Γ ≠ 0) :
     FiniteDimensional ℂ (ModularForm Γ k) := by sorry
 --use the norm to turn it into a level one question.
 
-=======
-lemma MultipliableDiscriminantProductExpansion : Multipliable (fun (z : ℍ) =>
-  cexp (2 * π * I * z) * ∏' (n : ℕ+), (1 - cexp (2 * π * I * n * z)) ^ 24) := sorry
-
-theorem DiscriminantProductFormula (z : ℍ) : Δ z = cexp (2 * π * I * z) * ∏' (n : ℕ+),
-  (1 - cexp (2 * π * I * n * z)) ^ 24 := sorry
->>>>>>> 1b082cb1
 
 end Product_Formula
 
