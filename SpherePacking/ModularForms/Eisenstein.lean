/-
The purpose of this file is to define the Eisenstein series we are interested in using more
convenient notation. We will also state results with `sorry`s that should be proved and eventually
moved elsewhere in the project.
-/
import Mathlib
import SpherePacking.ModularForms.Cauchylems
import SpherePacking.ModularForms.tendstolems
import SpherePacking.ModularForms.Icc_Ico_lems
import SpherePacking.ModularForms.limunder_lems
import SpherePacking.ModularForms.E2
import SpherePacking.ModularForms.eta
import SpherePacking.ModularForms.logDeriv_lems
import SpherePacking.ModularForms.multipliable_lems
import SpherePacking.ModularForms.Delta
import SpherePacking.ModularForms.qExpansion_lems
import SpherePacking.ModularForms.IsCuspForm
import SpherePacking.ModularForms.Eisensteinqexpansions

-- import Mathlib.NumberTheory.ModularForms.EisensteinSeries.Defs

open ModularForm EisensteinSeries UpperHalfPlane TopologicalSpace Set MeasureTheory intervalIntegral
  Metric Filter Function Complex MatrixGroups

open scoped Interval Real NNReal ENNReal Topology BigOperators Nat Classical

open ArithmeticFunction

noncomputable section Definitions




-- private lemma aux4 : (3 : ℤ) ≤ 4 := by norm_num
-- private lemma aux6 : (3 : ℤ) ≤ 6 := by norm_num

/- The Eisenstein Series E₂, E₄ and E₆ -/

def E₄ : ModularForm (CongruenceSubgroup.Gamma ↑1) 4 :=
  (1/2 : ℂ) • eisensteinSeries_MF (by norm_num) standardcongruencecondition /-they need  1/2 for the
    normalization to match up (since the sum here is taken over coprime integers).-/

def E₆ : ModularForm (CongruenceSubgroup.Gamma ↑1) 6 :=
  (1/2 : ℂ) • eisensteinSeries_MF (by norm_num) standardcongruencecondition


lemma E4_eq : E₄ = E 4 (by norm_num) := rfl

lemma E6_eq : E₆ = E 6 (by norm_num) := rfl


lemma E4_apply (z : ℍ) : E₄ z = E 4 (by norm_num) z := rfl

lemma E6_apply (z : ℍ) : E₆ z = E 6 (by norm_num) z := rfl


variable (f : ℍ → ℂ) (k : ℤ) (z : ℍ)




/- variable {ι κ α : Type*}
variable [Preorder α] [CommMonoid α] [TopologicalSpace α] {a c : α} {f : ι → α}

@[to_additive]
theorem le_hasProd_of_le_prod_ev [ClosedIciTopology α]
    (hf : HasProd f a) (h : ∀ᶠ s : Finset ι in atTop, c ≤ ∏ i ∈ s, f i)  : c ≤ a :=
  ge_of_tendsto hf h

@[to_additive]
theorem le_hasProd_of_le_prod_ev_range [ClosedIciTopology α] [T2Space α] (f : ℕ → α) (hm : Multipliable f)
    (hf : HasProd f a) (h : ∀ᶠ s : ℕ in atTop, c ≤ ∏ i ∈ Finset.range s, f i)  : c ≤ a := by
  rw [Multipliable.hasProd_iff_tendsto_nat hm] at hf
  apply ge_of_tendsto hf h -/



/- theorem logDeriv_tprod_eq_tsumb  {s : Set ℂ} (hs : IsOpen s) (x : s) (f : ℕ → ℂ → ℂ)
    (hf : ∀ i, f i x ≠ 0)
    (hd : ∀ i : ℕ, DifferentiableOn ℂ (f i) s) (hm : Summable fun i ↦ logDeriv (f i) ↑x)
    (htend :TendstoLocallyUniformlyOn (fun n ↦ ∏ i ∈ Finset.range n, f i)
    (fun x ↦ ∏' (i : ℕ), f i x) atTop s) (hnez : ∏' (i : ℕ), f i ↑x ≠ 0) :
    logDeriv (∏' i : ℕ, f i ·) x = ∑' i : ℕ, logDeriv (f i) x := by
    rw [← Complex.cexp_tsum_eq_tprod]
    rw [logDeriv]
    simp
    rw [deriv_comp]
    simp
    rw [deriv_tsum ]
    simp
    congr
    ext n


    all_goals{sorry} -/





    --DifferentiableAt.finset_prod
    --logDeriv_tendsto

    --Summable.hasSum_iff_tendsto_nat





end Definitions

noncomputable section Holomorphicity

-- Try and get the desired holomorphicity results for φ₀, φ₂ and φ₄ in terms of the Eᵢ

end Holomorphicity

noncomputable section Integrability

-- Here, we show that

end Integrability

open Complex Real
/-
lemma deriv_eq_iff (f g : ℂ → ℂ) (hf : Differentiable ℂ f) (hg : Differentiable ℂ g) :
    deriv f = deriv g ↔ ∃z, f = g + (fun _ => z) := by
  constructor
  intro h
  rw [← sub_eq_zero] at h
  have h0 := fun z => congrFun h z
  simp only [Pi.sub_apply, Pi.zero_apply] at *
  have h2 := is_const_of_deriv_eq_zero (f := f - g)
  simp only [Pi.sub_apply] at *
  use f 1 - g 1
  ext x
  simp only [Pi.add_apply]
  have h43 := h2 ?_ ?_ x 1
  rw [← h43]
  simp only [add_sub_cancel]
  apply Differentiable.sub hf hg
  · intro t
    have h1 :=  deriv_sub (f := f) (g := g) (x := t) ?_ ?_
    have h2 := h0 t
    rw [← h2]
    have h3 : f - g = fun y => f y - g y := by rfl
    rw [h3]
    exact h1
    · exact hf.differentiableAt (x := t)
    · exact hg.differentiableAt (x := t)
  intro h
  obtain ⟨z, hz⟩ := h
  rw [hz]
  have ht : g + (fun _ => z) = fun x => g x + (fun _ => z) x := by rfl
  rw [ht]
  simp only [deriv_add_const'] -/

/- lemma func_div_ext (a b c d : ℂ → ℂ) (hb : ∀ x, b x ≠ 0) (hd : ∀ x, d x ≠ 0) :
     a / b = c /d ↔ a * d = b * c := by
  constructor
  intro h
  have h0 := fun z => congrFun h z
  simp only [Pi.sub_apply, Pi.zero_apply] at *
  ext x
  have h1 := h0 x
  simp only [Pi.div_apply] at h1
  have e1 := hb x
  have e2 := hd x
  simp only [Pi.mul_apply]
  rw [div_eq_div_iff] at h1
  nth_rw 2 [mul_comm]
  exact h1
  exact e1
  exact e2
  intro h
  ext x
  simp only [Pi.div_apply]
  rw [div_eq_div_iff]
  have hj := congrFun h x
  simp only [Pi.mul_apply] at hj
  nth_rw 2 [mul_comm]
  exact hj
  apply hb x
  apply hd x -/

noncomputable section

/- φ₀, φ₋₂ and φ₋₄, except we can't use - signs in subscripts for definitions... -/
def φ₀ (z : ℍ) := (((E₂ z) * (E₄ z) - (E₆ z)) ^ 2) / (Δ z)
def φ₂' (z : ℍ) := (E₄ z) * ((E₂ z) * (E₄ z) - (E₆ z)) / (Δ z)
def φ₄' (z : ℍ) := ((E₄ z) ^ 2) / (Δ z)
/- We extend these definitions to ℂ for convenience. -/
def φ₀'' (z : ℂ) : ℂ := if hz : 0 < z.im then φ₀ ⟨z, hz⟩ else 0
def φ₂'' (z : ℂ) : ℂ := if hz : 0 < z.im then φ₂' ⟨z, hz⟩ else 0
def φ₄'' (z : ℂ) : ℂ := if hz : 0 < z.im then φ₄' ⟨z, hz⟩ else 0



instance : atImInfty.NeBot := by
  rw [atImInfty, Filter.comap_neBot_iff ]
  simp only [mem_atTop_sets, ge_iff_le, forall_exists_index]
  intro t x hx
  have := ENNReal.nhdsGT_ofNat_neBot
  let z : ℂ := Complex.mk (0 : ℝ) (|x| + 1)
  have h0 : 0 ≤ |x| := by
    apply abs_nonneg
  have hz : 0 < z.im := by
    positivity
  use ⟨z, hz⟩
  apply hx
  simp only [UpperHalfPlane.im, coe_mk_subtype]
  have : x ≤ |x| := by
    apply le_abs_self
  apply le_trans this
  simp only [le_add_iff_nonneg_right, zero_le_one, z]



/-
lemma tendstozero_mul_bounded (f g : ℍ → ℂ) (r : ℝ) (hf : Tendsto f atImInfty (𝓝 0)) (hg : ∀ z, ‖g z‖ ≤ r) :
  Tendsto (fun z => f z * g z) atImInfty (𝓝 0) := by
  rw [Metric.tendsto_nhds] at *
  simp only [dist_zero_right, comp_apply] at *
  by_cases hr : r = 0
  · rw [hr] at hg
    simp at hg
    sorry
  intro ε hε
  have hrp : 0 < r := by

    sorry
  have hf2 := hf (ε / r) (div_pos hε hrp)
  rw [Filter.eventually_iff_exists_mem ] at *
  obtain ⟨a, ha0, ha⟩ := hf2
  use a
  refine ⟨ha0, ?_⟩
  intro b hb
  have haa := ha b hb
  rw [norm_mul]
  have hbg := hg b
  have := mul_lt_mul' hbg haa (norm_nonneg (f b)) hrp
  rw [mul_comm]
  convert this
  field_simp -/


/- lemma tendstozero_mul_bounded2 (f g : ℍ → ℂ) (r : ℝ) (hr : 0 < r) (hf : Tendsto f atImInfty (𝓝 0))
   (hg : ∀ᶠ z in atImInfty, ‖g z‖ ≤ r) :
  Tendsto (fun z => f z * g z) atImInfty (𝓝 0) := by
  rw [Metric.tendsto_nhds] at *
  simp only [dist_zero_right, comp_apply] at *
  intro ε hε
  have hf2 := hf (ε / r) (div_pos hε hr)
  rw [Filter.eventually_iff_exists_mem ] at *
  obtain ⟨a, ha0, ha⟩ := hf2
  obtain ⟨a2, ha2, hA2⟩ := hg
  use min a a2
  refine ⟨by rw [atImInfty] at *; simp at *; refine ⟨ha0, ha2⟩, ?_⟩
  intro b hb
  have haa := ha b (by exact mem_of_mem_inter_left hb)
  have hbg:= hA2 b (by exact mem_of_mem_inter_right hb)
  rw [norm_mul]
  have := mul_lt_mul' hbg haa (by exact norm_nonneg (f b)) hr
  rw [mul_comm]
  convert this
  field_simp -/


variable  {a a₁ a₂ : ℝ}
/-
lemma tprod_eventually_bounded (g : ℕ → ℝ) (h : ∀ᶠ i in atTop, g i ≤ 1) (h0 : ∀ i, 0 ≤ g i) :
  ∃ C : ℝ, ∏' i, g i ≤ C := by
  --have := tprod_le_of_prod_range_le (α := ℝ)

  sorry -/

/-
lemma tendsto_prod_of_dominated_convergence {α β G : Type*} {𝓕 : Filter ℍ}
    {f : ℕ → ℍ → ℝ} {g : ℕ → ℝ}
    (hab : ∀ k : ℕ, Tendsto (f k ·)  𝓕 (𝓝 (g k)))
    (h_bound : TendstoLocallyUniformly (fun n ↦ ∏ i ∈ Finset.range n, fun x ↦ f i x)
    (fun x : ℍ ↦ ∏' (i : ℕ), f i x) atTop) :
    Tendsto (∏' k, f k ·) 𝓕 (𝓝 (∏' k, g k)) := by
    --have := TendstoLocallyUniformly.tendsto_comp (F := fun n ↦ ∏ i ∈ Finset.range n, fun x ↦ f x i) (f := (fun x : ℍ ↦ ∏' (i : ℕ), f x i)) (g := g)
    --have h2 := h_bound.comp
    have hh : Multipliable f := by sorry
    have h2 := hh.hasProd
    rw [hh.hasProd_iff_tendsto_nat] at h2
    have ht : Tendsto (fun x => fun n ↦ ∏ i ∈ Finset.range n, f i x) 𝓕 (𝓝 ((fun n ↦ ∏ i ∈ Finset.range n, g n))) := by sorry
    have hg : Multipliable g := by sorry
    have h3 := hg.hasProd
    rw [hg.hasProd_iff_tendsto_nat] at h3

    rw [Metric.tendsto_nhds] at *
    rw [Metric.tendstoLocallyUniformly_iff] at *
    conv at hab =>
      enter [2]
      rw [Metric.tendsto_nhds]
    simp at *

    sorry -/



/- theorem extracted_rre7 :
  Tendsto (fun x : ℍ ↦ ∏' (n : ℕ), (1 - cexp (2 * ↑π * Complex.I * (↑n + 1) * ↑x)) ^ 24) atImInfty (𝓝 1) := by
  have ht : ∀ k : ℕ, Tendsto (fun x : ℍ ↦ ((1 - cexp (2 * ↑π * Complex.I * (↑k + 1) * ↑x)) ^ 24)) atImInfty (𝓝 1) := by
    sorry
  have hmultipliable : ∀ x : ℍ, Multipliable (fun k : ℕ => (1 - cexp (2 * ↑π * Complex.I * (↑k + 1) * x)) ^ 24) := by
    sorry
  have hbound : TendstoLocallyUniformly (fun n ↦ ∏ i ∈ Finset.range n, fun x : ℍ ↦ (1 - cexp (2 * ↑π * Complex.I * (↑i + 1) * x)) ^ 24)
      (fun x : ℍ ↦ ∏' (i : ℕ), (1 - cexp (2 * ↑π * Complex.I * (↑i + 1) * x)) ^ 24) atTop := by
    sorry
  rw [Metric.tendsto_nhds] at *
  rw [Metric.tendstoLocallyUniformly_iff] at *
  have := hbound 1 (by sorry)
  have hc : Continuous (fun x : ℍ ↦ ∏' (i : ℕ), (1 - cexp (2 * ↑π * Complex.I * (↑i + 1) * x)) ^ 24) := by
    sorry
  have hc2 := hc.tendsto

  sorry -/

/- lemma arg_pow_of_le_one (z : ℂ) (n : ℕ) (hz : ‖z‖ < 1) : arg ((1 + z) ^ n) = n * arg (1 + z) := by
  induction' n with n hn
  simp

  sorry -/




variable {α ι: Type*}

open SlashInvariantFormClass ModularFormClass
variable {k : ℤ} {F : Type*} [FunLike F ℍ ℂ] {Γ : Subgroup SL(2, ℤ)} (n : ℕ) (f : F)

open scoped Real MatrixGroups CongruenceSubgroup

/- lemma IsZeroAtImInfty_iff_coeff_eq_zero {k : ℤ} (n : ℕ) [ModularFormClass F Γ(n) k] [inst : NeZero n] :
    IsZeroAtImInfty  f ↔ (qExpansion n f).coeff ℂ 0 = 0 := by
  rw [IsZeroAtImInfty, ZeroAtFilter]
  rw [qExpansion_coeff]
  simp
  rw [cuspFunction]
  rw [Function.Periodic.cuspFunction_zero_eq_limUnder_nhds_ne]
  constructor
  intro h
  apply Filter.Tendsto.limUnder_eq
  have := modform_tendto_ndhs_zero f n
  have h2 :=   Periodic.cuspFunction_zero_of_zero_at_inf (h := n)
    (by simp; exact Nat.pos_of_neZero n) (h.comp tendsto_comap_im_ofComplex)
  rw [cuspFunction] at this
  rw [h2] at this -/





def mul_Delta_map (k : ℤ) (f : ModularForm (CongruenceSubgroup.Gamma 1) (k - 12)) : ModularForm (CongruenceSubgroup.Gamma 1) k := by
  have := (f.mul (ModForm_mk _ 12 Delta))
  have hk : k - 12 + 12 = k := by ring
  exact ModularForm.mcast hk this

lemma mcast_apply {a b : ℤ} {Γ : Subgroup SL(2, ℤ)} (h : a = b) (f : ModularForm Γ a) (z : ℍ) :
  (ModularForm.mcast h f) z = f z := by
  rfl

lemma mul_Delta_map_eq (k : ℤ) (f : ModularForm (CongruenceSubgroup.Gamma 1) (k - 12)) (z : ℍ) :
  (mul_Delta_map k f) z = f z * Delta z := by
  rw [mul_Delta_map, mcast_apply ]
  rfl

lemma mul_Delta_map_eq_mul (k : ℤ) (f : ModularForm (CongruenceSubgroup.Gamma 1) (k - 12)) :
  ((mul_Delta_map k f) : ℍ → ℂ) = (f.mul (ModForm_mk _ 12 Delta))  := by
  ext z
  rw [mul_Delta_map, mcast_apply ]


lemma mul_Delta_IsCuspForm (k : ℤ) (f : ModularForm (CongruenceSubgroup.Gamma 1) (k - 12)) :
  IsCuspForm (CongruenceSubgroup.Gamma 1) k (mul_Delta_map k f) := by
  rw [IsCuspForm_iff_coeffZero_eq_zero]
  rw [qExpansion_ext2  _ _ (mul_Delta_map_eq_mul k f)]
  rw [qExpansion_mul_coeff_zero]
  simp only [ mul_eq_zero]
  right
  rw [← IsCuspForm_iff_coeffZero_eq_zero ]
  rw [IsCuspForm, CuspFormSubmodule, CuspForm_to_ModularForm]
  simp

/- def Modform_mul_Delta (k : ℤ) (f : ModularForm (CongruenceSubgroup.Gamma 1) (k - 12)) :
 CuspForm (CongruenceSubgroup.Gamma 1) k where
  toFun := f * Delta
  slash_action_eq' A hA := by
    conv =>
      enter [1,2]
      rw [show k = k - 12 + 12 by ring]
    rw [ModularForm.mul_slash_SL2,
    SlashInvariantFormClass.slash_action_eq f A hA, SlashInvariantFormClass.slash_action_eq Delta A hA]
  holo' := f.holo'.mul Delta.holo'
  zero_at_infty' := by
    intro A
    have h1 := f.bdd_at_infty' A
    have h2 := Delta.zero_at_infty' A
    rw [IsBoundedAtImInfty, BoundedAtFilter, IsZeroAtImInfty, ZeroAtFilter] at *

    sorry -/


def Modform_mul_Delta' (k : ℤ) (f : ModularForm (CongruenceSubgroup.Gamma 1) (k - 12)) :
 CuspForm (CongruenceSubgroup.Gamma 1) k := IsCuspForm_to_CuspForm _ k (mul_Delta_map k f) (mul_Delta_IsCuspForm k f)


theorem mul_apply {k₁ k₂ : ℤ} {Γ : Subgroup SL(2, ℤ)} (f : SlashInvariantForm Γ k₁)
    (g : SlashInvariantForm Γ k₂) (z : ℍ) : (f.mul g) z = f z * g z :=
  rfl

lemma Modform_mul_Delta_apply (k : ℤ) (f : ModularForm (CongruenceSubgroup.Gamma 1) (k - 12)) (z : ℍ) :
  (Modform_mul_Delta' k f) z = f z * Delta z := by
  rw [Modform_mul_Delta']
  have := congr_fun
    (CuspForm_to_ModularForm_Fun_coe _ _ (mul_Delta_map k f) (mul_Delta_IsCuspForm k f)) z
  simp at *
  rw [mul_Delta_map_eq] at this
  exact this

def CuspForms_iso_Modforms (k : ℤ) : CuspForm (CongruenceSubgroup.Gamma 1) k ≃ₗ[ℂ]
    ModularForm (CongruenceSubgroup.Gamma 1) (k - 12) where
      toFun f :=  CuspForm_div_Discriminant k f
      map_add' a b := CuspForm_div_Discriminant_Add k a b
      map_smul' := by
        intro m a
        ext z
        simp only [CuspForm_div_Discriminant_apply, CuspForm.smul_apply, smul_eq_mul,
          RingHom.id_apply, ModularForm.smul_apply]
        ring
      invFun := Modform_mul_Delta' k
      left_inv := by
        intro f
        ext z
        simp [Modform_mul_Delta_apply, CuspForm_div_Discriminant_apply ]
        rw [Delta_apply]
        rw [div_mul_cancel₀ ]
        apply Δ_ne_zero
      right_inv := by
        intro f
        ext z
        simp [Modform_mul_Delta_apply, CuspForm_div_Discriminant_apply ]
        rw [Delta_apply]
        rw [mul_div_cancel_right₀]
        apply Δ_ne_zero




open scoped Real MatrixGroups CongruenceSubgroup


local notation "𝕢" => Periodic.qParam


theorem cuspfunc_lim_coef {k : ℤ} {F : Type u_1} [inst : FunLike F ℍ ℂ] (n : ℕ) (c : ℕ → ℂ) (f : F)
  [inst_1 : ModularFormClass F Γ(n) k] [inst_2 : NeZero n] (hf : ∀ (τ : ℍ), HasSum (fun m ↦ c m • 𝕢 ↑n ↑τ ^ m) (f τ))
  (q : ℂ) (hq : ‖q‖ < 1) (hq1 : q ≠ 0) : HasSum (fun m ↦ c m • q ^ m) (cuspFunction n f q) := by
  have hq2 := Function.Periodic.im_invQParam_pos_of_norm_lt_one (h := n)
    (by simp; exact Nat.pos_of_neZero n) hq hq1
  have hft := hf ⟨(Periodic.invQParam (↑n) q), hq2⟩
  have := eq_cuspFunction n f ⟨(Periodic.invQParam (↑n) q), hq2⟩
<<<<<<< HEAD
  simp only [smul_eq_mul, ne_eq, coe_mk_subtype] at *
=======
  simp only [smul_eq_mul, , ne_eq, coe_mk_subtype] at *
>>>>>>> 5e74f004
  rw [Function.Periodic.qParam_right_inv] at this hft
  rw [← this] at hft
  exact hft
  · simp only [ne_eq, Nat.cast_eq_zero]
    exact NeZero.ne n
  · exact hq1
  · simp only [ne_eq, Nat.cast_eq_zero]
    exact NeZero.ne n
  · exact hq1

theorem summable_zero_pow {G : Type*} [NormedField G] (f : ℕ → G) : Summable fun m ↦ f m * 0 ^ m := by
  rw [← summable_nat_add_iff 1]
  simp only [ne_eq, AddLeftCancelMonoid.add_eq_zero, one_ne_zero, and_false, not_false_eq_true,
    zero_pow, mul_zero]
  apply summable_zero

lemma tsum_zero_pow (f : ℕ → ℂ) : (∑' m, f m * 0 ^ m) = f 0 := by
  rw [Summable.tsum_eq_zero_add]
  simp only [pow_zero, mul_one, ne_eq, AddLeftCancelMonoid.add_eq_zero, one_ne_zero, and_false,
    not_false_eq_true, zero_pow, mul_zero, tsum_zero, add_zero]
  apply summable_zero_pow


lemma cuspfunc_Zero [NeZero n] [ModularFormClass F Γ(n) k] : cuspFunction n f 0 = (qExpansion n f).coeff ℂ 0 := by
  have := hasSum_qExpansion_of_abs_lt n f (q := 0) (by simp)
  simp at this
  rw [Summable.hasSum_iff] at this
  rw [tsum_zero_pow] at this
  apply this.symm
  rw [← summable_nat_add_iff 1]
  simp only [ne_eq, AddLeftCancelMonoid.add_eq_zero, one_ne_zero, and_false, not_false_eq_true,
    zero_pow, mul_zero]
  apply summable_zero

lemma modfom_q_exp_cuspfunc  (c : ℕ → ℂ) (f : F) [ModularFormClass F Γ(n) k]
    [NeZero n]
    (hf : ∀ τ : ℍ,  HasSum (fun m : ℕ ↦ (c m) • 𝕢 n τ ^ m) (f τ)) : ∀ q : ℂ, ‖q‖ < 1 →
    HasSum (fun m : ℕ ↦ c m • q ^ m) (cuspFunction n f q) := by
  intro q hq
  by_cases hq1 : q ≠ 0
  ·  apply cuspfunc_lim_coef n c f hf q hq hq1
  · --have h1 : Tendsto (fun z : ℍ => ∑' i, c i * (𝕢 n z) ^ n) atImInfty (𝓝 (c 0)) := by sorry
    have h2 : cuspFunction n f 0 = c 0 := by
      rw [cuspFunction, Function.Periodic.cuspFunction_zero_eq_limUnder_nhds_ne]
      apply Filter.Tendsto.limUnder_eq
      have := cuspfunc_lim_coef n c f hf
      rw [cuspFunction] at this
      have htt : Tendsto (fun q => ∑' m, c m * q ^ m) (𝓝[≠] 0) (𝓝 (c 0)) := by
        have hD := tendsto_tsum_of_dominated_convergence (𝓕 := (𝓝[≠] (0 : ℂ)))
          (f := fun q : ℂ => fun m : ℕ => c m * q ^ m) (g := fun m : ℕ => c m * 0 ^ m) (bound := fun m => ‖c m‖ * (1 / 2 ) ^ m ) ?_ ?_ ?_
        convert hD
        simp only
        rw [tsum_zero_pow]
        have ht3 := (this (1/2) (by norm_num) (by apply one_div_ne_zero; exact Ne.symm (NeZero.ne' 2))).summable.norm
        simpa using ht3
        intro k
        apply Tendsto.const_mul
        have := ((continuous_pow k (M := ℂ) ).tendsto) 0
        apply Filter.Tendsto.mono_left this
        exact nhdsWithin_le_nhds
        rw [eventually_iff_exists_mem]
        use {z | (z : ℂ) ≠ 0 ∧ ‖z‖ < 1 / 2}
        constructor
        · rw [@mem_nhdsWithin_iff]
          refine ⟨1/2, by norm_num, ?_⟩
          intro y hy
<<<<<<< HEAD
          simp only [smul_eq_mul, ne_eq, Decidable.not_not, one_div,
=======
          simp only [smul_eq_mul, , ne_eq, Decidable.not_not, one_div,
>>>>>>> 5e74f004
            mem_inter_iff, mem_ball, dist_zero_right, mem_compl_iff, mem_singleton_iff,
            mem_setOf_eq] at *
          refine ⟨hy.2, hy.1⟩
        · intro y hy k
<<<<<<< HEAD
          simp only [norm_mul, norm_pow, one_div, inv_pow]
=======
          simp only [norm_mul, , norm_pow, one_div, inv_pow]
>>>>>>> 5e74f004
          gcongr
          have hy2 := hy.2.le
          rw [← inv_pow]
          gcongr
<<<<<<< HEAD
          simpa only [ one_div] using hy2
      apply htt.congr'
      rw [@eventuallyEq_nhdsWithin_iff, eventually_nhds_iff_ball]
      use 1
      simp only [gt_iff_lt, zero_lt_one, mem_ball, dist_zero_right,
=======
          simpa only [, one_div] using hy2
      apply htt.congr'
      rw [@eventuallyEq_nhdsWithin_iff, eventually_nhds_iff_ball]
      use 1
      simp only [gt_iff_lt, zero_lt_one, mem_ball, dist_zero_right, ,
>>>>>>> 5e74f004
        mem_compl_iff, mem_singleton_iff, true_and]
      intro y hy hy0
      exact (this y hy hy0).tsum_eq
    simp only [ne_eq, Decidable.not_not] at hq1
    simp_rw [hq1]
    rw [h2]
    simp only [smul_eq_mul]
    rw [Summable.hasSum_iff]
    apply tsum_zero_pow
    rw [← summable_nat_add_iff 1]
    simp only [ne_eq, AddLeftCancelMonoid.add_eq_zero, one_ne_zero, and_false, not_false_eq_true,
    zero_pow, mul_zero]
    apply summable_zero


lemma qParam_surj_onto_ball (r : ℝ) (hr : 0 < r) (hr2 : r < 1) [NeZero n] : ∃ (z : ℍ), ‖𝕢 n z‖ = r := by
  use ⟨(Periodic.invQParam n r), ?_⟩
  have hq := Function.Periodic.qParam_right_inv (h := n) (q := r) ?_ ?_
  simp only [UpperHalfPlane.coe]
  rw [hq]
  simp [hr.le]
  exact Ne.symm (NeZero.ne' _)
  simp
  exact ne_of_gt hr
  rw [Function.Periodic.im_invQParam]
  simp
  rw [mul_pos_iff]
  right
  constructor
  refine div_neg_of_neg_of_pos ?_ ?_
  simp
  exact Nat.pos_of_neZero n
  exact two_pi_pos
  rw [propext (log_neg_iff hr)]
  exact hr2


lemma q_exp_unique (c : ℕ → ℂ) (f : ModularForm Γ(n) k) [NeZero n]
    (hf : ∀ τ : ℍ,  HasSum (fun m : ℕ ↦ (c m) • 𝕢 n τ ^ m) (f τ))  :
    c = (fun m => (qExpansion n f).coeff ℂ m) := by
  ext m
  have h := hasFPowerSeries_cuspFunction n f
  let qExpansion2 : PowerSeries ℂ := .mk fun m ↦ c m
  let qq : FormalMultilinearSeries ℂ ℂ ℂ :=
    fun m ↦ (qExpansion2).coeff ℂ m • ContinuousMultilinearMap.mkPiAlgebraFin ℂ m _
  have hqq2 :  ∀ m , ‖qq m‖ = ‖(qExpansion2).coeff ℂ m‖ := by
    intro m
    simp only [qq]
    rw [
    ← (ContinuousMultilinearMap.piFieldEquiv ℂ (Fin m) ℂ).symm.norm_map]
<<<<<<< HEAD
    simp only [_root_.map_smul, smul_eq_mul, norm_mul,
=======
    simp only [_root_.map_smul, smul_eq_mul, norm_mul, ,
>>>>>>> 5e74f004
      LinearIsometryEquiv.norm_map, ContinuousMultilinearMap.norm_mkPiAlgebraFin, mul_one]
  have H2 : HasFPowerSeriesOnBall (cuspFunction n f) qq 0 1 := by
    have H21 : 1 ≤ qq.radius := by
        refine le_of_forall_lt_imp_le_of_dense fun r hr ↦ ?_
        lift r to NNReal using hr.ne_top
        apply FormalMultilinearSeries.le_radius_of_summable
        conv =>
          enter [1]
          intro n
          rw [hqq2]
<<<<<<< HEAD
        simp only [PowerSeries.coeff_mk,  qExpansion2, qq]
        by_cases hr0 : r = 0
        rw [hr0]
        apply summable_zero_pow
        obtain ⟨z, hz⟩ :=  qParam_surj_onto_ball n r (by simp; exact pos_iff_ne_zero.mpr hr0 )
          (by simpa using hr)
        rw [← hz]
        have hfz := summable_norm_iff.mpr (hf z).summable
        simpa using hfz
    refine ⟨H21 , zero_lt_one, ?_⟩
    intro y hy
    rw [EMetric.mem_ball, edist_zero_right, enorm_eq_nnnorm, ENNReal.coe_lt_one_iff, ← NNReal.coe_lt_one,
    coe_nnnorm] at hy
=======
        simp only [PowerSeries.coeff_mk, , qExpansion2, qq]
        sorry
    refine ⟨H21 , zero_lt_one, ?_⟩
    intro y hy
    rw [EMetric.mem_ball, edist_zero_right, ENNReal.coe_lt_one_iff, ← NNReal.coe_lt_one,
    coe_nnnorm, ] at hy
>>>>>>> 5e74f004
    simp
    have := modfom_q_exp_cuspfunc n c f hf y hy
    apply this.congr
    intro S
    congr
    ext b
    simp only [smul_eq_mul, PowerSeries.coeff_mk, qq, qExpansion2]
    rw [mul_comm]
    congr
    rw [FormalMultilinearSeries.coeff.eq_1 ]
    simp only [ContinuousMultilinearMap.smul_apply, ContinuousMultilinearMap.mkPiAlgebraFin_apply,
      smul_eq_mul, qExpansion2, qq]
    rw [@Fin.prod_ofFn]
    simp only [Pi.one_apply, Finset.prod_const_one, mul_one, qExpansion2, qq]
  have h3 : HasFPowerSeriesAt (cuspFunction n f) qq 0 := by
    rw [HasFPowerSeriesAt]
    use 1
  have h4 : HasFPowerSeriesAt (cuspFunction n f) (qExpansionFormalMultilinearSeries n f) 0 := by
    rw [HasFPowerSeriesAt]
    use 1
  have := HasFPowerSeriesAt.eq_formalMultilinearSeries h3 h4
  rw [@FormalMultilinearSeries.ext_iff] at this
  have h5 := this m
  simp only [PowerSeries.coeff_mk, qExpansionFormalMultilinearSeries, qq, qExpansion2] at h5
  let t := c m • ContinuousMultilinearMap.mkPiAlgebraFin ℂ m ℂ m
  let v :=   (PowerSeries.coeff ℂ m) (qExpansion n f) • ContinuousMultilinearMap.mkPiAlgebraFin ℂ m ℂ m
  have htv : (c m • ContinuousMultilinearMap.mkPiAlgebraFin ℂ m ℂ).toFun =
    ( (PowerSeries.coeff ℂ m) (qExpansion n f) • ContinuousMultilinearMap.mkPiAlgebraFin ℂ m ℂ).toFun := by
    rw [h5]
  have h6 := congrFun htv m
  simpa only [ContinuousMultilinearMap.toMultilinearMap_smul, Pi.natCast_def,
    MultilinearMap.toFun_eq_coe, MultilinearMap.smul_apply, ContinuousMultilinearMap.coe_coe,
    ContinuousMultilinearMap.mkPiAlgebraFin_apply, List.ofFn_const, List.prod_replicate,
    smul_eq_mul, mul_eq_mul_right_iff, pow_eq_zero_iff', Nat.cast_eq_zero, ne_eq, and_not_self,
    or_false, qExpansion2, qq] using h6


/- lemma IteratedDeriv_mul_eq (f g : ℂ → ℂ)  (m : ℕ) :
    iteratedDeriv m (f * g) = ∑ i ∈ Finset.antidiagonal m, ((f * iteratedDeriv i.1 g) +
      g * (iteratedDeriv i.2 f)) := by
  induction' m with m hm
  simp only [iteratedDeriv_zero, Finset.antidiagonal_zero, Prod.mk_zero_zero, Finset.sum_singleton,
    Prod.fst_zero, Prod.snd_zero, self_eq_add_right]
  rw [iteratedDeriv_succ, iteratedDeriv_succ, hm]
  simp only [mul_add, add_mul, sum_range_succ, mul_assoc, mul_comm, mul_left_comm]
 -/

lemma deriv_mul_eq (f g : ℂ → ℂ) (hf : Differentiable ℂ f) (hg : Differentiable ℂ g) :
    deriv (f * g) = deriv f *  g + f * deriv g := by
  ext y
  exact deriv_mul (hf y) (hg y)

/- lemma deriv_mul_smul_eq (f g : ℂ → ℂ) (a : ℂ) (hf : Differentiable ℂ f) (hg : Differentiable ℂ g) :
    deriv (a • (f * g)) = a • deriv f *  g + a• f * deriv g := by
  sorry -/

/- lemma iteratedDeriv_mul (f g : ℂ → ℂ) (m : ℕ) (hf : Differentiable ℂ f) (hg : Differentiable ℂ g) :
    iteratedDeriv m (f * g) =
    ∑ i in Finset.range m.succ, (m.choose i) * (iteratedDeriv i f) * (iteratedDeriv (m - i) g) := by
  induction' m with m hm generalizing f g
  simp only [iteratedDeriv_zero, Finset.sum_singleton, Finset.range_one, Finset.mem_singleton,
    Nat.choose_zero_right, Nat.sub_zero, Nat.choose_one_right, Nat.sub_self, mul_one]
  ring
  --rw [iteratedDeriv_succ', deriv_mul_eq f g hf hg]
  rw [iteratedDeriv_succ, hm]
  ext y
  simp
  have := deriv_sum (A := fun i => (((m.choose i) : ℂ) • (iteratedDeriv i f) * (iteratedDeriv (m - i) g ))) (u := Finset.range (m+1)) (x := y) ?_
  simp at *
  have hy : (fun y ↦ ∑ x ∈ Finset.range (m + 1), ↑(m.choose x) * iteratedDeriv x f y * iteratedDeriv (m - x) g y) =
    (∑ x ∈ Finset.range (m + 1), (fun y => ↑(m.choose x) * iteratedDeriv x f * iteratedDeriv (m - x) g) y) := by
    exact
      Eq.symm
        (Finset.sum_fn (Finset.range (m + 1)) fun c y ↦
          ↑(m.choose c) * iteratedDeriv c f y * iteratedDeriv (m - c) g y)
  rw [hy] at this
  simp at this
  --have (i : ℕ) := deriv_const_smul (m.choose i) ?_ (f:= (iteratedDeriv i f)*(iteratedDeriv (m - i) g)) (x := y)

  have ht (x : ℕ) :   deriv (((m.choose x)  : ℂ) • (iteratedDeriv x f * iteratedDeriv (m - x) g)) y =
    ↑(m.choose x) • deriv ((iteratedDeriv x f * iteratedDeriv (m - x) g)) y := by

    simp
    rw [← deriv_const_mul ]
    congr

    sorry
  conv =>
    enter [1]
    rw [this]
    conv =>
      enter [2]
      ext x
      rw [ht x]
      rw [deriv_mul_eq _ _ (sorry) (sorry)]
  --have := norm_iteratedFDeriv_mul_le


  sorry
  sorry
  sorry
  sorry


lemma iteratedDerivAt_mul (f g : ℂ → ℂ) (s : ℂ) (m : ℕ) (hf : DifferentiableAt ℂ f s)
    (hg : DifferentiableAt ℂ g s) :
    iteratedDeriv m (f * g) s =
    ∑ i in Finset.range m.succ, (m.choose i) * (iteratedDeriv i f s) * (iteratedDeriv (m - i) g s) := by
  induction' m with m hm generalizing f g
  simp only [iteratedDeriv_zero, Finset.sum_singleton, Finset.range_one, Finset.mem_singleton,
    Nat.choose_zero_right, Nat.sub_zero, Nat.choose_one_right, Nat.sub_self, mul_one]
  ring
  rfl
  --rw [iteratedDeriv_succ', deriv_mul_eq f g hf hg]
  rw [iteratedDeriv_succ]
  --rw [deriv_mul_eq]
  ext y
  simp
  have := deriv_sum (A := fun i => (((m.choose i) : ℂ) • (iteratedDeriv i f) * (iteratedDeriv (m - i) g ))) (u := Finset.range (m+1)) (x := y) ?_
  simp at *
  have hy : (fun y ↦ ∑ x ∈ Finset.range (m + 1), ↑(m.choose x) * iteratedDeriv x f y * iteratedDeriv (m - x) g y) =
    (∑ x ∈ Finset.range (m + 1), (fun y => ↑(m.choose x) * iteratedDeriv x f * iteratedDeriv (m - x) g) y) := by
    exact
      Eq.symm
        (Finset.sum_fn (Finset.range (m + 1)) fun c y ↦
          ↑(m.choose c) * iteratedDeriv c f y * iteratedDeriv (m - c) g y)
  rw [hy] at this
  simp at this
  --have (i : ℕ) := deriv_const_smul (m.choose i) ?_ (f:= (iteratedDeriv i f)*(iteratedDeriv (m - i) g)) (x := y)

  have ht (x : ℕ) :   deriv (((m.choose x)  : ℂ) • (iteratedDeriv x f * iteratedDeriv (m - x) g)) y =
    ↑(m.choose x) • deriv ((iteratedDeriv x f * iteratedDeriv (m - x) g)) y := by

    simp
    rw [← deriv_const_mul ]
    congr

    sorry
  conv =>
    enter [1]
    rw [this]
    conv =>
      enter [2]
      ext x
      rw [ht x]
      rw [deriv_mul_eq _ _ (sorry) (sorry)]
  --have := norm_iteratedFDeriv_mul_le


  sorry
  sorry
  sorry
  sorry
  sorry
 -/

/-
lemma iteratedDeriv_mul_anti (f g : ℂ → ℂ) (m : ℕ) (hf : Differentiable ℂ f) (hg : Differentiable ℂ g) :
    iteratedDeriv m (f * g) =
    ∑ i in Finset.antidiagonal (m + 1), (m.choose i.2) * (iteratedDeriv i.1 f) * (iteratedDeriv i.2 g) := by

  sorry -/
/-


lemma cuspform_iff_coeff_zero (f : ModularForm Γ(n) k) [NeZero n] (A : SL(2, ℤ)) :
    (qExpansion n f).coeff ℂ 0 = 0 ↔  f.1.1 ∈ CuspForm Γ(n) k := by
  split
  · intro h
    have h1 := Function.Periodic.cuspFunction_eq_of_nonzero (h := n)
      (by simp only [Nat.cast_pos]; exact Nat.pos_of_neZero n) h
    rw [cuspFunction, Periodic.cuspFunction] at h1
    simp only [update_self, mul_coe] at h1
    exact h1
  · intro h
    have h1 := Function.Periodic.cuspFunction_eq_of_nonzero (h := n)
      (by simp only [Nat.cast_pos]; exact Nat.pos_of_neZero n) h
    rw [cuspFunction, Periodic.cuspFunction] at h1
    simp only [update_self, mul_coe] at h1
    exact h1 -/




lemma auxasdf (n : ℕ) : (PowerSeries.coeff ℂ n) ((qExpansion 1 E₄) * (qExpansion 1 E₆)) =
    ∑ p ∈ Finset.antidiagonal n, (PowerSeries.coeff ℂ p.1) ((qExpansion 1 E₄)) * (PowerSeries.coeff ℂ p.2) ((qExpansion 1 E₆)) := by
  apply PowerSeries.coeff_mul


lemma sigma_bound (k n : ℕ) : sigma k n ≤ n ^ (k + 1) := by
  rw [ArithmeticFunction.sigma_apply]
  have :  ∑ d ∈ n.divisors, d ^ k ≤  ∑ d ∈ n.divisors, n ^ k := by
    apply Finset.sum_le_sum
    intro i hi
    gcongr
    exact Nat.divisor_le hi
  apply le_trans this
  simp
  rw [pow_add]
  rw [mul_comm]
  gcongr
  simp
  exact Nat.card_divisors_le_self n

def Ek_q (k : ℕ) : ℕ → ℂ :=  fun m => if m = 0 then 1 else
    (1 / (riemannZeta (k))) * ((-2 * ↑π * Complex.I) ^ k / (k - 1)!) * (sigma (k-1) m)

lemma qexpsummable (k : ℕ) (hk : 3 ≤ (k : ℤ)) (z : ℍ) :
  Summable fun m ↦ Ek_q k m • 𝕢 ↑1 ↑z ^ m := by
  rw [← summable_nat_add_iff 1]
  simp [Ek_q, Function.Periodic.qParam]
  conv =>
    enter [1]
    ext m
    rw [mul_assoc]
  apply Summable.mul_left
  rw [sigma]
  simp
  apply Summable.of_norm
  have hs : Summable fun a : ℕ ↦ ((a + 1) ^ k) * ‖cexp (2 * ↑π * Complex.I * ↑z) ^ (a + 1)‖ := by
    conv =>
      enter [1]
      ext a
      rw [show ((a : ℝ) + 1) = ((a + 1) : ℕ) by simp]

    have := summable_nat_add_iff 1
        (f := fun a : ℕ ↦ (((a) : ℝ) ^ k) * ‖cexp (2 * ↑π * Complex.I * ↑z) ^ (a)‖)
    simp at *
    rw [this]
    have ht : ‖cexp (2 * ↑π * Complex.I * ↑z)‖ < 1 := by
      exact norm_exp_two_pi_I_lt_one z
    have := summable_norm_pow_mul_geometric_of_norm_lt_one k ht
    simp at *
    apply this
  apply Summable.of_nonneg_of_le _ _ hs
  simp
  intro b
  simp at *
  have hr : ‖∑ x ∈ (b + 1).divisors, (x : ℂ) ^ (k - 1)‖ ≤
    ‖∑ x ∈ (b + 1).divisors, ((b + 1) : ℂ) ^ (k - 1)‖ := by
    apply le_trans (norm_sum_le (b + 1).divisors _ )
    simp only [norm_pow, Complex.norm_natCast, Finset.sum_const, nsmul_eq_mul, Complex.norm_mul]
    have h2 :  ∑ x ∈ (b + 1).divisors, (x : ℝ) ^ (k - 1) ≤
      ∑ x ∈ (b + 1).divisors, (b + 1) ^ (k - 1) := by
      norm_cast
      apply Finset.sum_le_sum
      intro i hi
      simp at *
      refine Nat.pow_le_pow_left ?_ (k - 1)
      apply Nat.le_of_dvd _ hi
      omega
    apply le_trans h2
    simp only [Finset.sum_const, smul_eq_mul, Nat.cast_mul, Nat.cast_pow, Nat.cast_add,
      Nat.cast_one, Nat.cast_pos, Finset.card_pos, Nat.nonempty_divisors, ne_eq, Nat.add_eq_zero,
      one_ne_zero, and_false, not_false_eq_true, mul_le_mul_left]
    norm_cast
  apply le_trans hr
  simp
  norm_cast
  nth_rw 2 [show k = 1 + (k - 1) by omega]
  rw [pow_add]
  gcongr
  simp
  simpa using Nat.card_divisors_le_self (b + 1)


lemma Ek_q_exp_zero (k : ℕ) (hk :  3 ≤ (k : ℤ)) (hk2 : Even k) : (qExpansion 1 (E k hk)).coeff ℂ 0 = 1 := by
  let c : ℕ → ℂ := fun m => if m = 0 then 1 else
    (1 / (riemannZeta (k))) * ((-2 * ↑π * Complex.I) ^ k / (k - 1)!) * (sigma (k-1) m)
  have h := q_exp_unique 1 c (E k hk) ?_
  have hc := congr_fun h 0
  rw [← hc]
  simp [c]
  intro z
  have := E_k_q_expansion k hk hk2 z
  rw [Summable.hasSum_iff]
  simp at this
  rw [this, tsum_eq_zero_add']
  have V := tsum_pnat_eq_tsum_succ (fun b => c (b) • 𝕢 ↑1 ↑z ^ (b))
  simp at *
  rw [← V]
  simp [c]
  rw [← tsum_mul_left]
  apply tsum_congr
  intro b
  ring_nf
  field_simp
  congr
  rw [Function.Periodic.qParam]
  rw [← Complex.exp_nsmul]
  congr
  simp
  ring
  have hr := (summable_nat_add_iff 1 (f := fun n : ℕ ↦ c (n) • 𝕢 (1 : ℝ) ↑z ^ (n)))
  simp at *
  rw [hr]
  have :=  qexpsummable k hk z
  simp [c, Ek_q] at *
  apply this
  have :=  qexpsummable k hk z
  simp [c, Ek_q] at *
  apply this


lemma Ek_q_exp (k : ℕ) (hk :  3 ≤ (k : ℤ)) (hk2 : Even k) : (fun m => (qExpansion 1 (E k hk)).coeff ℂ m) =
  fun m => if m = 0 then 1 else
    (1 / (riemannZeta (k))) * ((-2 * ↑π * Complex.I) ^ k / (k - 1)!) * (sigma (k-1) m) := by
  let c : ℕ → ℂ := fun m => if m = 0 then 1 else
      (1 / (riemannZeta (k))) * ((-2 * ↑π * Complex.I) ^ k / (k - 1)!) * (sigma (k-1) m)
  have h := q_exp_unique 1 c (E k hk) ?_
  rw [← h]
  intro z
  have := E_k_q_expansion k hk hk2 z
  rw [Summable.hasSum_iff]
  simp at this
  rw [this, tsum_eq_zero_add']
  have V := tsum_pnat_eq_tsum_succ (fun b => c (b) • 𝕢 ↑1 ↑z ^ (b))
  simp at *
  rw [← V]
  simp [c]
  rw [← tsum_mul_left]
  apply tsum_congr
  intro b
  ring_nf
  field_simp
  congr
  rw [Function.Periodic.qParam]
  rw [← Complex.exp_nsmul]
  congr
  simp
  ring
  have hr := (summable_nat_add_iff 1 (f := fun n : ℕ ↦ c (n) • 𝕢 (1 : ℝ) ↑z ^ (n)))
  simp at *
  rw [hr]
  have :=  qexpsummable k hk z
  simp [c, Ek_q] at *
  apply this
  have :=  qexpsummable k hk z
  simp [c, Ek_q] at *
  apply this

lemma E4_q_exp : (fun m => (qExpansion 1 E₄).coeff ℂ m) =
    fun m => if m = 0 then 1 else (240 : ℂ) * (sigma 3 m) := by
  have HH := Ek_q_exp 4 (by norm_num) (by exact Nat.even_iff.mpr rfl)
  rw [E4_eq]
  simp at *
  rw [HH]
  have Z := riemannZeta_two_mul_nat (k := 2) (by norm_num)
  simp at Z
  rw [ show 2 * 2 = (4 : ℂ) by ring] at Z
  rw [Z]
  ext m
  simp_all only [inv_div]
  split
  next h =>
    subst h
    simp_all only
  next h =>
    simp_all only [mul_eq_mul_right_iff, Nat.cast_eq_zero]
    left
    simp [inv_pow, bernoulli, bernoulli'_four, Rat.cast_mul, Rat.cast_pow, Rat.cast_neg,
    Rat.cast_one, Rat.cast_div, Rat.cast_ofNat, mul_inv_rev, inv_div, Nat.factorial,
    Nat.succ_eq_add_one, Nat.reduceAdd, zero_add, mul_one, Nat.reduceMul, Nat.cast_ofNat, inv_inv]
    ring_nf
    rw [Complex.I_pow_four ]
    have pin : (π : ℂ) ≠ 0 := by simpa using Real.pi_ne_zero
    field_simp



lemma E4_q_exp_zero : (qExpansion 1 E₄).coeff ℂ 0 = 1 := by
  simpa using congr_fun E4_q_exp 0


@[simp]
theorem Complex.I_pow_six : Complex.I ^ 6 = -1 := by
  rw [(by norm_num : 6 = 2 * 3), pow_mul, I_sq]
  ring

@[simp]
theorem bernoulli'_five : bernoulli' 5 = 0 := by
  have : Nat.choose 5 2 = 10 := by decide
  rw [bernoulli'_def]
  norm_num [Finset.sum_range_succ, Finset.sum_range_succ, Finset.sum_range_zero, this]

@[simp]
theorem bernoulli'_six : bernoulli' 6 = 1 / 42 := by
  have h1 : Nat.choose 6 4 = 15 := by decide -- shrug
  have h2 : Nat.choose 6 2 = 15 := by decide -- shrug
  rw [bernoulli'_def]
  norm_num [Finset.sum_range_succ, Finset.sum_range_succ, Finset.sum_range_zero, h1, h2]

lemma E6_q_exp : (fun m => (qExpansion 1 E₆).coeff ℂ m) = fun m => if m = 0 then 1 else  -(504 : ℂ) * (sigma 5 m) := by

  have HH := Ek_q_exp 6 (by norm_num) (by exact Nat.even_iff.mpr rfl)
  rw [E6_eq]
  simp at *
  rw [HH]
  have Z := riemannZeta_two_mul_nat (k := 3) (by norm_num)
  simp at Z
  rw [ show 2 * 3 = (6 : ℂ) by ring] at Z
  rw [Z]
  ext m
  simp_all only [inv_div]
  split
  rfl
  simp only [inv_pow, bernoulli, bernoulli'_six, one_div, Rat.cast_mul, Rat.cast_pow, Rat.cast_neg,
    Rat.cast_one, Rat.cast_inv, Rat.cast_ofNat, mul_inv_rev, inv_inv, Nat.factorial,
    Nat.succ_eq_add_one, Nat.reduceAdd, zero_add, mul_one, Nat.reduceMul, Nat.cast_ofNat, mul_neg,
    neg_mul, neg_inj]
  ring_nf
  rw [Complex.I_pow_six ]
  have pin : (π : ℂ) ≠ 0 := by simpa using Real.pi_ne_zero
  field_simp


lemma E6_q_exp_zero : (qExpansion 1 E₆).coeff ℂ 0 = 1 := by
  simpa using congr_fun E6_q_exp 0

theorem E4E6_coeff_zero_eq_zero  :
  (PowerSeries.coeff ℂ 0)
      (qExpansion 1
        ((1 / 1728 : ℂ) • ((DirectSum.of (ModularForm Γ(1)) 4) E₄ ^ 3 - (DirectSum.of (ModularForm Γ(1)) 6) E₆ ^ 2) 12)) =
    0 := by
  simp only [one_div, DirectSum.sub_apply]
  rw [← qExpansion_smul2, qExpansion_sub]
  simp only [_root_.map_smul,  map_sub, smul_eq_mul,
    mul_eq_zero, inv_eq_zero, OfNat.ofNat_ne_zero, false_or]
  have hds : (((DirectSum.of (ModularForm Γ(1)) 4) E₄ ^ 3) 12) = E₄.mul (E₄.mul E₄) := by
    ext z
    rw [pow_three]
    rw [@DirectSum.of_mul_of, DirectSum.of_mul_of]
    simp
    rw [DFunLike.congr_arg (GradedMonoid.GMul.mul E₄ (GradedMonoid.GMul.mul E₄ E₄)) rfl]
    rfl
  have hd6 : ((DirectSum.of (ModularForm Γ(1)) 6) E₆ ^ 2) 12 = E₆.mul E₆ := by
    ext z
    rw [pow_two]
    rw [@DirectSum.of_mul_of]
    simp
    rw [DFunLike.congr_arg (GradedMonoid.GMul.mul E₆ E₆) rfl]
    rfl
  rw [hds, hd6]
  rw [qExpansion_mul_coeff, qExpansion_mul_coeff, qExpansion_mul_coeff, PowerSeries.coeff_mul, PowerSeries.coeff_mul,]
  simp only [Finset.antidiagonal_zero, Prod.mk_zero_zero, Finset.sum_singleton, Prod.fst_zero,
    Prod.snd_zero, map_mul]
  simp_rw [E4_q_exp_zero, E6_q_exp_zero]
  rw [PowerSeries.coeff_mul]
  simp only [Finset.antidiagonal_zero, Prod.mk_zero_zero, Finset.sum_singleton, Prod.fst_zero,
    Prod.snd_zero, one_mul, mul_one]
  rw [E4_q_exp_zero]
  simp


def Delta_E4_E6_aux : CuspForm (CongruenceSubgroup.Gamma 1) 12 := by
  let foo : ModularForm Γ(1) 12 := (E₄).mul ((E₄).mul E₄)
  let bar : ModularForm Γ(1) 12 := (E₆).mul E₆
  let F := DirectSum.of _ 4 E₄
  let G := DirectSum.of _ 6 E₆
  apply IsCuspForm_to_CuspForm _ _ ((1/ 1728 : ℂ) • (F^3 - G^2) 12 )
  rw [IsCuspForm_iff_coeffZero_eq_zero]
  exact E4E6_coeff_zero_eq_zero


lemma Delta_cuspFuntion_eq : Set.EqOn  (cuspFunction 1 Delta)
     (fun y  => (y : ℂ) * ∏' i, ((1 : ℂ) - y ^ (i + 1)) ^ 24)  (Metric.ball 0 (1/2)) := by
  rw [cuspFunction]
  intro y hy
  by_cases hyn0 : y = 0
  · rw [hyn0]
    simp
    have := CuspFormClass.cuspFunction_apply_zero 1 Delta
    rw [cuspFunction] at this
    simpa using this
  · rw [Function.Periodic.cuspFunction_eq_of_nonzero]
    simp
    have hz := Function.Periodic.im_invQParam_pos_of_norm_lt_one (h := 1) (by exact Real.zero_lt_one) (q := y) ?_ ?_
    rw [ofComplex_apply_of_im_pos hz]
    rw [Delta_apply, Δ]
    have hq := Function.Periodic.qParam_right_inv (h := 1) ?_ (q := y) hyn0
    simp
    have : cexp (2 * ↑π * Complex.I * Periodic.invQParam 1 y) = y := by
      nth_rw 2 [← hq]
      congr 1
      simp
    rw [this]
    congr
    ext n
    congr
    have : cexp (2 * ↑π * Complex.I * (↑n + 1) * Periodic.invQParam 1 y) =
      (cexp (2 * ↑π * Complex.I * Periodic.invQParam 1 y)) ^ (n+1)  := by
      rw [← Complex.exp_nsmul]
      congr
      ring
    rw [this]
    congr
    exact Ne.symm (zero_ne_one' ℝ)
    simp at hy
    apply lt_trans hy
    linarith
    exact hyn0
    exact hyn0


lemma Delta_ne_zero : Delta ≠ 0 := by
  have := Δ_ne_zero UpperHalfPlane.I
  rw [@DFunLike.ne_iff]
  refine ⟨UpperHalfPlane.I, this⟩

lemma delta_eq_E4E6_const : ∃ (c : ℂ), (c • Delta) = Delta_E4_E6_aux := by
  have := CuspForms_iso_Modforms 12
  have hr : Module.finrank ℂ (CuspForm Γ(1) 12) = 1 := by
    apply Module.finrank_eq_of_rank_eq
    rw [LinearEquiv.rank_eq this]
    simp
    exact ModularForm.levelOne_weight_zero_rank_one
  simp at this
  apply (finrank_eq_one_iff_of_nonzero' Delta Delta_ne_zero).mp hr Delta_E4_E6_aux




lemma asdf : TendstoLocallyUniformlyOn (fun n : ℕ ↦ ∏ x ∈ Finset.range n,
    fun y : ℂ ↦ (1 - y ^ (x + 1))) (fun x ↦ ∏' i, (1 - x ^ (i + 1))) atTop (Metric.ball 0 (1/2 : ℝ)) := by
  have := prod_tendstoUniformlyOn_tprod' ( Metric.closedBall 0 (1/2)) (f:= fun x : ℕ => fun y : ℂ => -y ^ (x + 1) )
    (by exact isCompact_closedBall 0 (1 / 2)) (fun n => (1/2)^(n +1)) ?_ ?_ ?_ ?_
  apply TendstoLocallyUniformlyOn.mono (s := Metric.closedBall 0 (1/2))
  simp at *
  have H:= this.tendstoLocallyUniformlyOn
  conv =>
    enter [1]
    ext y
    conv =>
      enter [2]
      ext n y
      rw [sub_eq_add_neg]
  conv =>
    enter [2]
    ext y
    conv =>
      enter [1]
      ext n
      rw [sub_eq_add_neg]
  convert H
  simp
  exact ball_subset_closedBall
  · rw [@summable_nat_add_iff, summable_geometric_iff_norm_lt_one]
    simp
    exact two_inv_lt_one
  intro n x hx
  simp at *
  rw [← inv_pow]
  apply pow_le_pow_left₀
<<<<<<< HEAD
  exact norm_nonneg x
=======
  exact AbsoluteValue.nonneg norm x
>>>>>>> 5e74f004
  exact hx
  intro x n
  have hx := x.2
  simp at *
  apply  ball_pow_ne_1
  simp at *
  apply lt_of_le_of_lt hx
  exact two_inv_lt_one
  intro n
  fun_prop



theorem diffwithinat_prod_1 :
  DifferentiableWithinAt ℂ (fun (y : ℂ) ↦ ∏' (i : ℕ), (1 - y ^ (i + 1)) ^ 24) (ball 0 (1 / 2)) 0 := by
  suffices DifferentiableWithinAt ℂ (fun (n : ℂ) ↦ (∏' (i : ℕ), (1 - n ^ (i + 1))) ^ 24) (ball 0 (1 / 2)) 0 by
    apply this.congr
    intro x hx
    rw [← tprod_pow _ (by apply multipliable_lt_one  x (by simp at *; apply lt_trans hx; exact
      two_inv_lt_one))]
    simp
  apply DifferentiableWithinAt.pow
  have hu := asdf.differentiableOn ?_ ?_
  apply hu
  simp
  simp
  use 0
  intro b hb
  have := DifferentiableOn.finset_prod (u := Finset.range b) (f := fun x : ℕ => fun y : ℂ => 1 - y ^ (x + 1))
    (s := Metric.ball 0 (1/2)) ?_
  simp at this
  convert this
  simp
  intro i hi
  fun_prop
  exact isOpen_ball


lemma Delta_q_one_term : (qExpansion 1 Delta).coeff ℂ 1 = 1 := by
  rw [qExpansion_coeff]
  simp
  rw [← derivWithin_of_isOpen (s := Metric.ball 0 (1 / 2 : ℝ)) (isOpen_ball) (by simp) ]
  rw [derivWithin_congr Delta_cuspFuntion_eq ]
  rw [derivWithin_mul ]
  simp
  have := derivWithin_id' ( 0 * ∏' (i : ℕ), (1 - 0 ^ (i + 1)) ^ 24 : ℂ) (Metric.ball 0 (1 / 2 : ℝ)) ?_
  simp at *
  rw [this]
  simp
  apply IsOpen.uniqueDiffWithinAt
  exact isOpen_ball
  refine mem_ball_self (by norm_num)
  exact differentiableWithinAt_id'
  apply diffwithinat_prod_1
  simp
  exact CuspFormClass.cuspFunction_apply_zero 1 Delta



lemma sigma_zero (k : ℕ) : sigma k 0 = 0 := by
  exact rfl



variable {α β γ : Type*}


variable [CommMonoid α] [TopologicalSpace α] [UniformSpace α]

def HasProdUniformlyOn (f : ι → β → α) (g : β → α) (s : Set β) : Prop :=
  TendstoUniformlyOn (fun s : Finset ι ↦ ∏ b ∈ s, f b) g atTop s

lemma E4_q_exp_one : (qExpansion 1 E₄).coeff ℂ 1 = 240 := by
  have := E4_q_exp
  have H := congr_fun this 1
  simp at H
  rw [H]
  simp
  exact rfl

lemma E6_q_exp_one : (qExpansion 1 E₆).coeff ℂ 1 = -504 := by
  have := E6_q_exp
  have H := congr_fun this 1
  simp at H
  rw [H]
  simp
  exact rfl


lemma antidiagonal_one : Finset.antidiagonal 1 = {(1,0), (0,1)} := by
  ext ⟨x,y⟩
  simp
  omega



lemma E4_pow_q_exp_one : (qExpansion 1 ((E₄).mul ((E₄).mul E₄))).coeff ℂ 1 = 3 * 240 := by
  rw [qExpansion_mul_coeff, qExpansion_mul_coeff]
  rw [PowerSeries.coeff_mul, antidiagonal_one]
  simp
  rw [PowerSeries.coeff_mul, antidiagonal_one]
  have := E4_q_exp_zero
  simp at *
  simp_rw [E4_q_exp_one, this]
  ring




--enough to check its a cuspform, since if it is, then divining by Δ gives a modular form of weight 0.

lemma cuspform_weight_lt_12_zero (k : ℤ) (hk : k < 12) : Module.rank ℂ (CuspForm Γ(1) k) = 0 := by
  have := CuspForms_iso_Modforms k
  --apply Module.finrank_eq_of_rank_eq
  rw [LinearEquiv.rank_eq this]
  apply ModularForm.levelOne_neg_weight_rank_zero
  linarith

lemma IsCuspForm_weight_lt_eq_zero (k : ℤ) (hk : k < 12) (f : ModularForm Γ(1) k)
    (hf : IsCuspForm Γ(1) k f) : f = 0 := by
  have hfc2:= CuspForm_to_ModularForm_coe _ _ f hf
  ext z
  simp only [ModularForm.zero_apply] at *
  have hy := congr_arg (fun x ↦ x.1) hfc2
  have hz := congr_fun hy z
  simp only [SlashInvariantForm.toFun_eq_coe, CuspForm.toSlashInvariantForm_coe,
  toSlashInvariantForm_coe] at hz
  rw [← hz]
  have := rank_zero_iff_forall_zero.mp  (cuspform_weight_lt_12_zero k hk)
    (IsCuspForm_to_CuspForm Γ(1) k f hf)
  rw [this]
  simp only [CuspForm.zero_apply]



lemma Ek_ne_zero (k : ℕ) (hk :  3 ≤ (k : ℤ)) (hk2 : Even k) : E k hk ≠ 0 := by
  have := Ek_q_exp_zero k hk hk2
  intro h
  rw [h, qExpansion_zero] at this
  simp at this


/-This is in the mod forms repo-/
lemma E4_ne_zero : E₄ ≠ 0 := by
  apply Ek_ne_zero 4 (by norm_num) (by exact Nat.even_iff.mpr rfl)

lemma E6_ne_zero : E₆ ≠ 0 := by
    apply Ek_ne_zero 6 (by norm_num) (by exact Nat.even_iff.mpr rfl)

lemma modularForm_normalise (f : ModularForm Γ(1) k) (hf : ¬ IsCuspForm Γ(1) k f) :
    (qExpansion 1 (((qExpansion 1 f).coeff ℂ 0)⁻¹ • f)).coeff ℂ 0  = 1 := by
  rw [← qExpansion_smul2]
  refine inv_mul_cancel₀ ?_
  intro h
  rw [← (IsCuspForm_iff_coeffZero_eq_zero k f)] at h
  exact hf h

lemma PowerSeries.coeff_add (f g : PowerSeries ℂ) (n : ℕ) :
    (f + g).coeff ℂ n = (f.coeff ℂ n) + (g.coeff ℂ n) := by
  exact rfl

/- lemma ModularForm_limUnder_eq (n : ℕ) (f : ModularForm Γ(n) k) [NeZero n] :
  limUnder (𝓝[≠] 0) ((⇑f ∘ ↑ofComplex) ∘ Periodic.invQParam n) = cuspFunction n f 0 := by
  apply Filter.Tendsto.limUnder_eq
  apply modform_tendto_ndhs_zero -/



lemma Delta_E4_E6_eq : ModForm_mk _ _ Delta_E4_E6_aux =
  ((1/ 1728 : ℂ) • (((DirectSum.of _ 4 E₄)^3 - (DirectSum.of _ 6 E₆)^2) 12 )) := by
  rw [ModForm_mk]
  rw [Delta_E4_E6_aux]
  have := CuspForm_to_ModularForm_Fun_coe _ _  ((1/ 1728 : ℂ) • (((DirectSum.of _ 4 E₄)^3 - (DirectSum.of _ 6 E₆)^2) 12 )) ?_
  simp at *
  ext z
  have hg := congr_fun this z
  simp at *
  rw [← hg]
  rfl
  rw [IsCuspForm_iff_coeffZero_eq_zero]
  exact E4E6_coeff_zero_eq_zero

instance : FunLike (ℍ → ℂ) ℍ ℂ := { coe := fun ⦃a₁⦄ ↦ a₁, coe_injective' := fun ⦃_ _⦄ a ↦ a}


lemma Delta_E4_E6_aux_q_one_term : (qExpansion 1 Delta_E4_E6_aux).coeff ℂ 1 = 1 := by
  have := Delta_E4_E6_eq
  have h1 : (qExpansion 1 Delta_E4_E6_aux) = qExpansion 1 (ModForm_mk Γ(1) 12 Delta_E4_E6_aux) := by
    apply qExpansion_ext2 Delta_E4_E6_aux (ModForm_mk Γ(1) 12 Delta_E4_E6_aux) ?_
    ext z
    rw [Delta_E4_E6_aux, ModForm_mk]
    simp
    rfl
  rw [h1, Delta_E4_E6_eq]
  simp only [one_div, DirectSum.sub_apply]
  rw [← qExpansion_smul2]
  rw [qExpansion_sub]
  have h4 := qExpansion_pow E₄ 3
  have h6 := qExpansion_pow E₆ 2
  simp only [Nat.cast_ofNat, Int.reduceMul] at h4 h6
  rw [h4, h6]
  simp
  rw [pow_three, pow_two]
  simp_rw [PowerSeries.coeff_mul]
  rw [antidiagonal_one]
  simp  [Finset.mem_singleton, Prod.mk.injEq, one_ne_zero, zero_ne_one, and_self,
    not_false_eq_true, Finset.sum_insert, Finset.antidiagonal_zero, Prod.mk_zero_zero,
    Finset.sum_singleton, Prod.fst_zero, Prod.snd_zero]
  have he4 := E4_q_exp_zero
  have he6 := E6_q_exp_zero
  simp at *
  simp_rw [E4_q_exp_one, he4, he6]
  ring_nf
  rw [antidiagonal_one]
  simp  [Finset.mem_singleton, Prod.mk.injEq, one_ne_zero, zero_ne_one, and_self,
    not_false_eq_true, Finset.sum_insert, Finset.antidiagonal_zero, Prod.mk_zero_zero,
    Finset.sum_singleton, Prod.fst_zero, Prod.snd_zero]
  simp_rw [E4_q_exp_one, he4, E6_q_exp_one]
  ring

theorem Delta_E4_eqn : Delta = Delta_E4_E6_aux  := by
  ext z
  obtain ⟨c, H⟩ := delta_eq_E4E6_const
  suffices h2 : c  = 1 by
    rw [h2] at H
    simp at H
    rw [H]
  · have h1 := Delta_q_one_term
    have h2 := Delta_E4_E6_aux_q_one_term
    have := qExpansion_smul 1 c Delta
    rw [← H] at h2
    rw [← this] at h2
    simp at h2
    rw [h1] at h2
    simpa using h2


lemma weight_six_one_dimensional : Module.rank ℂ (ModularForm Γ(1) 6) = 1 := by
  rw [rank_eq_one_iff ]
  refine ⟨E₆,E6_ne_zero, ?_⟩
  by_contra h
  simp at h
  obtain ⟨f, hf⟩ := h
  by_cases hf2 : IsCuspForm Γ(1) 6 f
  · have hfc1 := hf 0
    simp at *
    have := IsCuspForm_weight_lt_eq_zero 6 (by norm_num) f hf2
    aesop
  · have hc1 : (qExpansion 1 f).coeff ℂ 0 ≠ 0 := by
      intro h
      rw [← IsCuspForm_iff_coeffZero_eq_zero] at h
      exact hf2 h
    set c := (qExpansion 1 f).coeff ℂ 0 with hc
    have hcusp : IsCuspForm Γ(1) 6 (E₆ - c⁻¹• f) := by
      rw [IsCuspForm_iff_coeffZero_eq_zero]
      rw [qExpansion_sub]
      have := modularForm_normalise f hf2
      simp only [ne_eq,  map_sub] at *
      rw [hc, this]
      rw [E6_q_exp_zero]
      exact sub_eq_zero_of_eq rfl
    have := IsCuspForm_weight_lt_eq_zero 6 (by norm_num) (E₆ - c⁻¹• f) hcusp
    have hfc := hf c
    rw [@sub_eq_zero] at this
    aesop


lemma weight_four_one_dimensional : Module.rank ℂ (ModularForm Γ(1) 4) = 1 := by
  rw [rank_eq_one_iff ]
  refine ⟨E₄,E4_ne_zero, ?_⟩
  by_contra h
  simp at h
  obtain ⟨f, hf⟩ := h
  by_cases hf2 : IsCuspForm Γ(1) 4 f
  · have hfc1 := hf 0
    simp at *
    have := IsCuspForm_weight_lt_eq_zero 4 (by norm_num) f hf2
    aesop
  · have hc1 : (qExpansion 1 f).coeff ℂ 0 ≠ 0 := by
      intro h
      rw [← IsCuspForm_iff_coeffZero_eq_zero] at h
      exact hf2 h
    set c := (qExpansion 1 f).coeff ℂ 0 with hc
    have hcusp : IsCuspForm Γ(1) 4 (E₄ - c⁻¹• f) := by
      rw [IsCuspForm_iff_coeffZero_eq_zero]
      rw [qExpansion_sub]
      have := modularForm_normalise f hf2
      simp only [ne_eq,  map_sub] at *
      rw [hc, this]
      rw [E4_q_exp_zero]
      exact sub_eq_zero_of_eq rfl
    have := IsCuspForm_weight_lt_eq_zero 4 (by norm_num) (E₄ - c⁻¹• f) hcusp
    have hfc := hf c
    rw [@sub_eq_zero] at this
    aesop

lemma weight_eight_one_dimensional  (k : ℕ) (hk : 3 ≤ (k : ℤ)) (hk2 : Even k) (hk3 : k < 12):
    Module.rank ℂ (ModularForm Γ(1) k) = 1 := by
  rw [rank_eq_one_iff ]
  refine ⟨E k hk ,Ek_ne_zero k hk hk2, ?_⟩
  by_contra h
  simp at h
  obtain ⟨f, hf⟩ := h
  by_cases hf2 : IsCuspForm Γ(1) k f
  · have hfc1 := hf 0
    simp at *
    have := IsCuspForm_weight_lt_eq_zero k (by simpa using hk3) f hf2
    aesop
  · have hc1 : (qExpansion 1 f).coeff ℂ 0 ≠ 0 := by
      intro h
      rw [← IsCuspForm_iff_coeffZero_eq_zero] at h
      exact hf2 h
    set c := (qExpansion 1 f).coeff ℂ 0 with hc
    have hcusp : IsCuspForm Γ(1) k (E k hk - c⁻¹• f) := by
      rw [IsCuspForm_iff_coeffZero_eq_zero]
      rw [qExpansion_sub]
      have := modularForm_normalise f hf2
      simp only [ne_eq,  map_sub] at *
      rw [hc, this]
      have hE := Ek_q_exp_zero k hk hk2
      simp at *
      rw [hE]
      exact sub_eq_zero_of_eq rfl
    have := IsCuspForm_weight_lt_eq_zero k (by simpa using hk3) (E k hk - c⁻¹• f) hcusp
    have hfc := hf c
    rw [@sub_eq_zero] at this
    aesop

lemma weight_two_zero (f : ModularForm (CongruenceSubgroup.Gamma 1) 2) : f = 0 := by
/- cant be a cuspform from the above, so let a be its constant term, then f^2 = a^2 E₄ and
f^3 = a^3 E₆, but now this would mean that Δ = 0 or a = 0, which is a contradiction. -/
  by_cases hf : IsCuspForm (CongruenceSubgroup.Gamma 1) 2 f
  --have hfc := IsCuspForm_to_CuspForm _ _ f hf
  · have hfc2:= CuspForm_to_ModularForm_coe _ _ f hf
    ext z
    simp only [ModularForm.zero_apply] at *
    have hy := congr_arg (fun x ↦ x.1) hfc2
    have hz := congr_fun hy z
    simp only [SlashInvariantForm.toFun_eq_coe, CuspForm.toSlashInvariantForm_coe,
      toSlashInvariantForm_coe] at hz
    rw [← hz]
    have := rank_zero_iff_forall_zero.mp  (cuspform_weight_lt_12_zero 2 (by norm_num))
      (IsCuspForm_to_CuspForm Γ(1) 2 f hf)
    rw [this]
    simp only [CuspForm.zero_apply]
  · have hc1 : (qExpansion 1 f).coeff ℂ 0 ≠ 0 := by
      intro h
      rw [← IsCuspForm_iff_coeffZero_eq_zero] at h
      exact hf h
    have r6 := weight_six_one_dimensional
    rw [Module.rank_eq_one_iff_finrank_eq_one] at r6
    rw [finrank_eq_one_iff_of_nonzero' E₆ E6_ne_zero] at r6
    have r6f := r6 ((f.mul f).mul f)
    obtain ⟨c6, hc6⟩ := r6f
    have hc6e : c6 =  ((qExpansion 1 f).coeff ℂ 0)^3 := by
      have := qExpansion_mul_coeff 1 4 2 (f.mul f) f
      have h2 := qExpansion_mul_coeff 1 2 2 f f
      rw [← hc6] at this
      rw [← qExpansion_smul2 1 c6, h2] at this
      have hh := congr_arg (fun x => x.coeff ℂ 0) this
      simp only [_root_.map_smul, smul_eq_mul,
        map_mul] at hh
      rw [E6_q_exp_zero] at hh
      rw [pow_three]
      simp only [PowerSeries.coeff_zero_eq_constantCoeff, ne_eq, Int.reduceAdd, mul_one,
        map_mul] at *
      rw [← mul_assoc]
      exact hh
    have r4 := weight_four_one_dimensional
    rw [Module.rank_eq_one_iff_finrank_eq_one] at r4
    rw [finrank_eq_one_iff_of_nonzero' E₄ E4_ne_zero] at r4
    have r4f := r4 (f.mul f)
    obtain ⟨c4, hc4⟩ := r4f
    have hc4e : c4 =  ((qExpansion 1 f).coeff ℂ 0)^2 := by
      have := qExpansion_mul_coeff 1 2 2 f f
      rw [← hc4] at this
      rw [← qExpansion_smul2 1 c4] at this
      have hh := congr_arg (fun x => x.coeff ℂ 0) this
      simp only [_root_.map_smul, smul_eq_mul,
        map_mul] at hh
      rw [E4_q_exp_zero] at hh
      rw [pow_two]
      simpa using hh
    exfalso
    let F :=  DirectSum.of _ 2 f
    let D := DirectSum.of _ 12 (ModForm_mk Γ(1) 12 Delta) 12
    have : D ≠ 0 := by
      have HD := ModForm_mk_inj _ _ _ Delta_ne_zero
      apply HD
    have HF2 : (F^2)  =  c4 • (DirectSum.of _ 4 E₄) := by
      rw [← DirectSum.of_smul, hc4]
      simp [F]
      rw [pow_two, DirectSum.of_mul_of]
      rfl
    have HF3 : (F^3)  =  c6 • (DirectSum.of _ 6 E₆) := by
      rw [← DirectSum.of_smul, hc6]
      simp [F]
      rw [pow_three,  ← mul_assoc, DirectSum.of_mul_of, DirectSum.of_mul_of]
      rfl
    have HF12 : (((F^2)^3) 12) = ((qExpansion 1 f).coeff ℂ 0)^6 • (E₄.mul (E₄.mul E₄)) := by
      rw [HF2, pow_three]
      simp
      rw [DirectSum.of_mul_of, DirectSum.of_mul_of, hc4e, smul_smul, smul_smul]
      ring_nf
      rw [@DirectSum.smul_apply]
      simp only [PowerSeries.coeff_zero_eq_constantCoeff, Int.reduceAdd, DirectSum.of_eq_same, F]
      rfl
    have hF2 : (((F^3)^2) 12) = ((qExpansion 1 f).coeff ℂ 0)^6 • ((E₆.mul E₆)) := by
      rw [HF3, pow_two]
      simp only [Algebra.mul_smul_comm, Algebra.smul_mul_assoc, Int.reduceAdd,
        PowerSeries.coeff_zero_eq_constantCoeff, F]
      rw [DirectSum.of_mul_of, hc6e, smul_smul]
      ring_nf
      rw [@DirectSum.smul_apply]
      simp only [PowerSeries.coeff_zero_eq_constantCoeff, Int.reduceAdd, DirectSum.of_eq_same, F]
      rfl
    have V : (1 / 1728 : ℂ) • ((((F^2)^3) 12) - (((F^3)^2) 12)) =  ((qExpansion 1 f).coeff ℂ 0)^6 • D := by
      rw [HF12, hF2]
      simp only [one_div, Int.reduceAdd, PowerSeries.coeff_zero_eq_constantCoeff,
        DirectSum.of_eq_same, D, F]
      rw [Delta_E4_eqn, Delta_E4_E6_eq, pow_two, pow_three, DirectSum.of_mul_of,
        DirectSum.of_mul_of,DirectSum.of_mul_of]
      simp only [one_div, Int.reduceAdd, DirectSum.sub_apply, DirectSum.of_eq_same, D, F]
      ext y
      simp only [ModularForm.smul_apply, sub_apply, Int.reduceAdd, smul_eq_mul, D, F]
      ring_nf
      rfl
    have ht : (1 / 1728 : ℂ) • ((((F^2)^3) 12) - (((F^3)^2) 12)) = 0 := by
      ext y
      simp only [one_div, ModularForm.smul_apply, sub_apply, smul_eq_mul, ModularForm.zero_apply,
        mul_eq_zero, inv_eq_zero, OfNat.ofNat_ne_zero, false_or, F, D]
      ring_nf
    rw [ht] at V
    have hr := congr_fun (congr_arg (fun x ↦ x.toFun) V) UpperHalfPlane.I
    simp only [SlashInvariantForm.toFun_eq_coe, toSlashInvariantForm_coe, ModularForm.zero_apply,
      PowerSeries.coeff_zero_eq_constantCoeff, ModularForm.smul_apply, smul_eq_mul, zero_eq_mul,
      ne_eq, OfNat.ofNat_ne_zero, not_false_eq_true, pow_eq_zero_iff, F, D] at hr
    rcases hr with h | h
    · simp only [PowerSeries.coeff_zero_eq_constantCoeff, ne_eq, Int.reduceAdd, one_div,
      isUnit_iff_ne_zero, inv_eq_zero, OfNat.ofNat_ne_zero, not_false_eq_true, IsUnit.smul_eq_zero,
      F, D] at *
      exact hc1 h
    · simp only [ModForm_mk, DirectSum.of_eq_same, F, D] at h
      have hDelta := Δ_ne_zero UpperHalfPlane.I
      rw [← Delta_apply] at hDelta
      exact hDelta h



lemma dim_modforms_eq_one_add_dim_cuspforms (k : ℕ) (hk : 3 ≤ (k : ℤ)) (hk2 : Even k) :
    Module.rank ℂ (ModularForm (CongruenceSubgroup.Gamma 1) k) =
    1 + Module.rank ℂ (CuspForm (CongruenceSubgroup.Gamma 1) k) := by
    have h1 : Module.rank ℂ (CuspFormSubmodule (CongruenceSubgroup.Gamma 1) k)  =
      Module.rank ℂ (CuspForm (CongruenceSubgroup.Gamma 1) k) := by
      apply LinearEquiv.rank_eq
      have := CuspForm_iso_CuspFormSubmodule Γ(1) k
      exact _root_.id this.symm
    rw [← h1, ← Submodule.rank_quotient_add_rank (CuspFormSubmodule (CongruenceSubgroup.Gamma 1) k)]
    congr
    rw [rank_eq_one_iff ]
    refine ⟨ Submodule.Quotient.mk (E k (by linarith)), ?_, ?_⟩
    intro hq
    rw [Submodule.Quotient.mk_eq_zero] at hq
    have := IsCuspForm_iff_coeffZero_eq_zero k (E k (by linarith))
    rw [IsCuspForm] at this
    rw [this, Ek_q_exp_zero k hk hk2] at hq
    aesop
    intro v
    have  := Quotient.exists_rep v
    obtain ⟨f, hf⟩ := this
    use ((qExpansion 1 f).coeff ℂ 0)
    rw [← Submodule.Quotient.mk_smul, ← hf ]
    have : ⟦f⟧ = Submodule.Quotient.mk f
      (p := (CuspFormSubmodule (CongruenceSubgroup.Gamma 1) k)  ):= by rfl
    rw [this, Submodule.Quotient.eq, CuspFormSubmodule_mem_iff_coeffZero_eq_zero, qExpansion_sub,
      ← qExpansion_smul2]
    have hc := Ek_q_exp_zero k hk hk2
    simp only [PowerSeries.coeff_zero_eq_constantCoeff, map_sub, PowerSeries.constantCoeff_smul,
      smul_eq_mul] at *
    rw [hc]
    ring


theorem dim_weight_two : Module.rank ℂ (ModularForm Γ(1) ↑2) = 0 := by
  rw [@rank_zero_iff_forall_zero]
  intro f
  apply weight_two_zero f

/- lemma dims_weight_lt_three_and_not_zero_Eq_zero (k : ℕ) (hk : (k : ℤ) < 3) (hk0 : k ≠ 0) :
    Module.rank ℂ (ModularForm (CongruenceSubgroup.Gamma 1) k) = 0 := by
  by_cases hOdd : Odd k

  sorry
  simp at hOdd
  by_cases h2 : k = 2
  rw [h2]
  apply dim_weight_two
  exfalso
  simp at *
  rw [@even_iff_exists_two_mul] at hOdd
  obtain ⟨n, hn⟩ := hOdd
  rw [hn] at hk
  omega -/

lemma floor_lem1 (k a : ℚ) (ha : 0 < a) (hak : a ≤ k) :
    1 + Nat.floor ((k - a) / a) = Nat.floor (k / a) := by
  rw [div_sub_same (Ne.symm (ne_of_lt ha))]
  have := Nat.floor_sub_one (k/a)
  norm_cast at *
  rw [this]
  refine Nat.add_sub_cancel' ?_
  refine Nat.le_floor ?_
  refine (le_div_iff₀ ha).mpr ?_
  simpa using hak

lemma floor_lem1 (k a : ℚ) (ha : 0 < a) (hak : a ≤ k) :
    1 + Nat.floor ((k - a) / a) = Nat.floor (k / a) := by
  rw [div_sub_same (Ne.symm (ne_of_lt ha))]
  have := Nat.floor_sub_one (k/a)
  norm_cast at *
  rw [this]
  refine Nat.add_sub_cancel' ?_
  refine Nat.le_floor ?_
  refine (le_div_iff₀ ha).mpr ?_
  simpa using hak


lemma dim_modforms_lvl_one (k : ℕ) (hk : 3 ≤ (k : ℤ)) (hk2 : Even k)  :
    Module.rank ℂ (ModularForm (CongruenceSubgroup.Gamma 1) (k)) = if 12 ∣ ((k) : ℤ) - 2 then
    Nat.floor ((k : ℚ)/ 12) else Nat.floor ((k : ℚ) / 12) + 1 := by
  induction' k using Nat.strong_induction_on with k ihn
  rw [dim_modforms_eq_one_add_dim_cuspforms (k) (by omega) hk2 ,
    LinearEquiv.rank_eq (CuspForms_iso_Modforms (((k)) : ℤ))]
  by_cases HK : (3 : ℤ) ≤ (((k : ℤ) - 12))
  · have iH := ihn (k - 12) (by omega) ?_ ?_
    · have hk12 : (((k - 12) : ℕ) : ℤ) = k - 12 := by
        norm_cast
        refine Eq.symm (Int.subNatNat_of_le ?_)
        omega
      rw [hk12] at iH
      have : ((k - 12) : ℕ) = (k : ℚ) - 12 := by
        norm_cast
      rw [iH, this]
      by_cases h12 : 12 ∣ ((k) : ℤ) - 2
      · have h12k : 12 ∣ (k : ℤ) -12 - 2 := by
          omega
        simp only [h12k, ↓reduceIte, h12]
        have := floor_lem1 k 12 (by norm_num)
        norm_cast at *
        apply this
        omega
      · have h12k : ¬ 12 ∣ (k : ℤ) -12 - 2 := by
          omega
        simp only [h12k, ↓reduceIte, Nat.cast_add, Nat.cast_one, h12]
        have := floor_lem1 k 12 (by norm_num)
        norm_cast at *
        rw [← add_assoc, this]
        omega
    · omega
    · refine (Nat.even_sub ?_).mpr ?_
      omega
      simp only [hk2, true_iff]
      decide
  · simp only [not_le] at HK
    have hkop : k ∈ Finset.filter Even (Finset.Icc 3 14) := by
      simp only [Finset.mem_filter, Finset.mem_Icc, hk2, and_true]
      omega
    have : Finset.filter Even (Finset.Icc 3 14) = ({4,6,8,10,12, 14} : Finset ℕ) := by
        decide
    rw [this] at hkop
    fin_cases hkop
    · simp only [Nat.cast_ofNat, Int.reduceSub, Int.reduceNeg, Nat.reduceDiv, Nat.floor_zero,
      zero_add, Nat.cast_ite, CharP.cast_eq_zero, Nat.cast_one]
      have h8 : -8 < 0 := by norm_num
      rw [ModularForm.levelOne_neg_weight_rank_zero h8]
      norm_cast
    · simp only [Nat.cast_ofNat, Int.reduceSub, Int.reduceNeg, Nat.reduceDiv, Nat.floor_zero,
      zero_add, Nat.cast_ite, CharP.cast_eq_zero, Nat.cast_one]
      have h8 : -6 < 0 := by norm_num
      rw [ModularForm.levelOne_neg_weight_rank_zero h8]
      norm_cast
    · simp only [Nat.cast_ofNat, Int.reduceSub, Int.reduceNeg, Nat.reduceDiv, Nat.floor_zero,
      zero_add, Nat.cast_ite, CharP.cast_eq_zero, Nat.cast_one]
      have h8 : -4 < 0 := by norm_num
      rw [ModularForm.levelOne_neg_weight_rank_zero h8]
      norm_cast
    · simp only [Nat.cast_ofNat, Int.reduceSub, Int.reduceNeg, Nat.reduceDiv, Nat.floor_zero,
      zero_add, Nat.cast_ite, CharP.cast_eq_zero, Nat.cast_one]
      have h8 : -2 < 0 := by norm_num
      rw [ModularForm.levelOne_neg_weight_rank_zero h8]
      norm_cast
    · simp only [Nat.cast_ofNat, Int.reduceSub, ne_eq, OfNat.ofNat_ne_zero, not_false_eq_true,
      div_self, Nat.floor_one, Nat.reduceAdd, Nat.cast_ite, Nat.cast_one]
      rw [ModularForm.levelOne_weight_zero_rank_one]
      norm_cast
    · simp only [Nat.cast_ofNat, Int.reduceSub, dim_weight_two, add_zero, dvd_refl, ↓reduceIte]
      norm_cast


lemma ModularForm.dimension_level_one (k : ℕ) (hk : 3 ≤ (k : ℤ)) (hk2 : Even k)  :
    Module.rank ℂ (ModularForm (CongruenceSubgroup.Gamma 1) (k)) = if 12 ∣ ((k) : ℤ) - 2 then
    Nat.floor ((k : ℚ)/ 12) else Nat.floor ((k : ℚ) / 12) + 1 := by
  apply dim_modforms_lvl_one k hk hk2

<<<<<<< HEAD
--#print axioms ModularForm.dimension_level_one
=======
  have iH := ihn (k - 12) (by sorry) ?_ ?_
  have hk12 : (((k - 12) : ℕ) : ℤ) = k - 12 := by sorry
  rw [hk12] at iH
  rw [iH]
  split_ifs
  · have : ((k - 12) : ℕ) = (k : ℚ) - 12 := by
      norm_cast
    rw [this]
    have := floor_lem1 k 12
    norm_cast at *
    apply this
    norm_num
    omega
  sorry
  sorry
  sorry
  · omega
  · refine (Nat.even_sub ?_).mpr ?_
    omega
    simp [hk2]
    decide
  simp at HK
  have hkop : k ∈ Finset.filter Even (Finset.Icc 3 14) := by
    simp [hk2]
    omega
  have : Finset.filter Even (Finset.Icc 3 14) =  ({4,6,8,10,12, 14} : Finset ℕ) := by
      decide
  rw [this] at hkop
  fin_cases hkop
  · simp only [Nat.cast_ofNat, Int.reduceSub, Int.reduceNeg, Nat.reduceDiv, Nat.floor_zero,
    zero_add, Nat.cast_ite, CharP.cast_eq_zero, Nat.cast_one]
    have h8 : -8 < 0 := by norm_num
    rw [ModularForm.levelOne_neg_weight_rank_zero h8]
    norm_cast
  · simp only [Nat.cast_ofNat, Int.reduceSub, Int.reduceNeg, Nat.reduceDiv, Nat.floor_zero,
    zero_add, Nat.cast_ite, CharP.cast_eq_zero, Nat.cast_one]
    have h8 : -6 < 0 := by norm_num
    rw [ModularForm.levelOne_neg_weight_rank_zero h8]
    norm_cast
  · simp only [Nat.cast_ofNat, Int.reduceSub, Int.reduceNeg, Nat.reduceDiv, Nat.floor_zero,
    zero_add, Nat.cast_ite, CharP.cast_eq_zero, Nat.cast_one]
    have h8 : -4 < 0 := by norm_num
    rw [ModularForm.levelOne_neg_weight_rank_zero h8]
    norm_cast
  · simp only [Nat.cast_ofNat, Int.reduceSub, Int.reduceNeg, Nat.reduceDiv, Nat.floor_zero,
    zero_add, Nat.cast_ite, CharP.cast_eq_zero, Nat.cast_one]
    have h8 : -2 < 0 := by norm_num
    rw [ModularForm.levelOne_neg_weight_rank_zero h8]
    norm_cast
  · simp
    rw [ModularForm.levelOne_weight_zero_rank_one]
    norm_cast
  · simp [dim_weight_two]
    norm_cast


/-   simp at *
  have := dim_modforms_eq_one_add_dim_cuspforms (2 * (k + 1)) hkn hkeven
  have h2 := LinearEquiv.rank_eq (CuspForms_iso_Modforms ((2 * (k + 1)) : ℤ))
  simp at *
  have h3 : ((2 * (k + 1)) : ℕ) = (2 * ((k + 1) : ℕ) : ℤ) := by sorry
  have h4 : (2 * ((k + 1) : ℕ) : ℤ) = 2 * ((k : ℤ) + 1) := by sorry
  rw [← h4] at h2
  rw [h3] at this
  rw [this, h2] -/





/-
  by_cases h : 12 ∣ ((2 * k) : ℤ) - 2
  simp [h]
  induction' k with k H
  simp at h
  exfalso
  omega
  simp at *
  apply Module.finrank_eq_of_rank_eq
  --rw [dim_modforms_eq_one_add_dim_cuspforms _ hk hk2] -/
>>>>>>> 5e74f004


lemma dim_gen_cong_levels (k : ℤ) (Γ : Subgroup SL(2, ℤ)) (hΓ : Subgroup.index Γ ≠ 0) :
    FiniteDimensional ℂ (ModularForm Γ k) := by sorry
--use the norm to turn it into a level one question.



open ArithmeticFunction

section Ramanujan_Formula

-- In this section, we state some simplifications that are used in Cor 7.5-7.7 of the blueprint

theorem E₂_mul_E₄_sub_E₆ (z : ℍ) :
    (E₂ z) * (E₄ z) - (E₆ z) = 720 * ∑' (n : ℕ+), n * (σ 3 n) * cexp (2 * π * Complex.I * n * z) := by
  sorry



end Ramanujan_Formula

#min_imports<|MERGE_RESOLUTION|>--- conflicted
+++ resolved
@@ -465,11 +465,7 @@
     (by simp; exact Nat.pos_of_neZero n) hq hq1
   have hft := hf ⟨(Periodic.invQParam (↑n) q), hq2⟩
   have := eq_cuspFunction n f ⟨(Periodic.invQParam (↑n) q), hq2⟩
-<<<<<<< HEAD
   simp only [smul_eq_mul, ne_eq, coe_mk_subtype] at *
-=======
-  simp only [smul_eq_mul, , ne_eq, coe_mk_subtype] at *
->>>>>>> 5e74f004
   rw [Function.Periodic.qParam_right_inv] at this hft
   rw [← this] at hft
   exact hft
@@ -536,37 +532,21 @@
         · rw [@mem_nhdsWithin_iff]
           refine ⟨1/2, by norm_num, ?_⟩
           intro y hy
-<<<<<<< HEAD
           simp only [smul_eq_mul, ne_eq, Decidable.not_not, one_div,
-=======
-          simp only [smul_eq_mul, , ne_eq, Decidable.not_not, one_div,
->>>>>>> 5e74f004
             mem_inter_iff, mem_ball, dist_zero_right, mem_compl_iff, mem_singleton_iff,
             mem_setOf_eq] at *
           refine ⟨hy.2, hy.1⟩
         · intro y hy k
-<<<<<<< HEAD
           simp only [norm_mul, norm_pow, one_div, inv_pow]
-=======
-          simp only [norm_mul, , norm_pow, one_div, inv_pow]
->>>>>>> 5e74f004
           gcongr
           have hy2 := hy.2.le
           rw [← inv_pow]
           gcongr
-<<<<<<< HEAD
           simpa only [ one_div] using hy2
       apply htt.congr'
       rw [@eventuallyEq_nhdsWithin_iff, eventually_nhds_iff_ball]
       use 1
       simp only [gt_iff_lt, zero_lt_one, mem_ball, dist_zero_right,
-=======
-          simpa only [, one_div] using hy2
-      apply htt.congr'
-      rw [@eventuallyEq_nhdsWithin_iff, eventually_nhds_iff_ball]
-      use 1
-      simp only [gt_iff_lt, zero_lt_one, mem_ball, dist_zero_right, ,
->>>>>>> 5e74f004
         mem_compl_iff, mem_singleton_iff, true_and]
       intro y hy hy0
       exact (this y hy hy0).tsum_eq
@@ -617,11 +597,7 @@
     simp only [qq]
     rw [
     ← (ContinuousMultilinearMap.piFieldEquiv ℂ (Fin m) ℂ).symm.norm_map]
-<<<<<<< HEAD
     simp only [_root_.map_smul, smul_eq_mul, norm_mul,
-=======
-    simp only [_root_.map_smul, smul_eq_mul, norm_mul, ,
->>>>>>> 5e74f004
       LinearIsometryEquiv.norm_map, ContinuousMultilinearMap.norm_mkPiAlgebraFin, mul_one]
   have H2 : HasFPowerSeriesOnBall (cuspFunction n f) qq 0 1 := by
     have H21 : 1 ≤ qq.radius := by
@@ -632,7 +608,6 @@
           enter [1]
           intro n
           rw [hqq2]
-<<<<<<< HEAD
         simp only [PowerSeries.coeff_mk,  qExpansion2, qq]
         by_cases hr0 : r = 0
         rw [hr0]
@@ -646,14 +621,6 @@
     intro y hy
     rw [EMetric.mem_ball, edist_zero_right, enorm_eq_nnnorm, ENNReal.coe_lt_one_iff, ← NNReal.coe_lt_one,
     coe_nnnorm] at hy
-=======
-        simp only [PowerSeries.coeff_mk, , qExpansion2, qq]
-        sorry
-    refine ⟨H21 , zero_lt_one, ?_⟩
-    intro y hy
-    rw [EMetric.mem_ball, edist_zero_right, ENNReal.coe_lt_one_iff, ← NNReal.coe_lt_one,
-    coe_nnnorm, ] at hy
->>>>>>> 5e74f004
     simp
     have := modfom_q_exp_cuspfunc n c f hf y hy
     apply this.congr
@@ -1207,11 +1174,7 @@
   simp at *
   rw [← inv_pow]
   apply pow_le_pow_left₀
-<<<<<<< HEAD
   exact norm_nonneg x
-=======
-  exact AbsoluteValue.nonneg norm x
->>>>>>> 5e74f004
   exact hx
   intro x n
   have hx := x.2
@@ -1816,92 +1779,6 @@
     Nat.floor ((k : ℚ)/ 12) else Nat.floor ((k : ℚ) / 12) + 1 := by
   apply dim_modforms_lvl_one k hk hk2
 
-<<<<<<< HEAD
---#print axioms ModularForm.dimension_level_one
-=======
-  have iH := ihn (k - 12) (by sorry) ?_ ?_
-  have hk12 : (((k - 12) : ℕ) : ℤ) = k - 12 := by sorry
-  rw [hk12] at iH
-  rw [iH]
-  split_ifs
-  · have : ((k - 12) : ℕ) = (k : ℚ) - 12 := by
-      norm_cast
-    rw [this]
-    have := floor_lem1 k 12
-    norm_cast at *
-    apply this
-    norm_num
-    omega
-  sorry
-  sorry
-  sorry
-  · omega
-  · refine (Nat.even_sub ?_).mpr ?_
-    omega
-    simp [hk2]
-    decide
-  simp at HK
-  have hkop : k ∈ Finset.filter Even (Finset.Icc 3 14) := by
-    simp [hk2]
-    omega
-  have : Finset.filter Even (Finset.Icc 3 14) =  ({4,6,8,10,12, 14} : Finset ℕ) := by
-      decide
-  rw [this] at hkop
-  fin_cases hkop
-  · simp only [Nat.cast_ofNat, Int.reduceSub, Int.reduceNeg, Nat.reduceDiv, Nat.floor_zero,
-    zero_add, Nat.cast_ite, CharP.cast_eq_zero, Nat.cast_one]
-    have h8 : -8 < 0 := by norm_num
-    rw [ModularForm.levelOne_neg_weight_rank_zero h8]
-    norm_cast
-  · simp only [Nat.cast_ofNat, Int.reduceSub, Int.reduceNeg, Nat.reduceDiv, Nat.floor_zero,
-    zero_add, Nat.cast_ite, CharP.cast_eq_zero, Nat.cast_one]
-    have h8 : -6 < 0 := by norm_num
-    rw [ModularForm.levelOne_neg_weight_rank_zero h8]
-    norm_cast
-  · simp only [Nat.cast_ofNat, Int.reduceSub, Int.reduceNeg, Nat.reduceDiv, Nat.floor_zero,
-    zero_add, Nat.cast_ite, CharP.cast_eq_zero, Nat.cast_one]
-    have h8 : -4 < 0 := by norm_num
-    rw [ModularForm.levelOne_neg_weight_rank_zero h8]
-    norm_cast
-  · simp only [Nat.cast_ofNat, Int.reduceSub, Int.reduceNeg, Nat.reduceDiv, Nat.floor_zero,
-    zero_add, Nat.cast_ite, CharP.cast_eq_zero, Nat.cast_one]
-    have h8 : -2 < 0 := by norm_num
-    rw [ModularForm.levelOne_neg_weight_rank_zero h8]
-    norm_cast
-  · simp
-    rw [ModularForm.levelOne_weight_zero_rank_one]
-    norm_cast
-  · simp [dim_weight_two]
-    norm_cast
-
-
-/-   simp at *
-  have := dim_modforms_eq_one_add_dim_cuspforms (2 * (k + 1)) hkn hkeven
-  have h2 := LinearEquiv.rank_eq (CuspForms_iso_Modforms ((2 * (k + 1)) : ℤ))
-  simp at *
-  have h3 : ((2 * (k + 1)) : ℕ) = (2 * ((k + 1) : ℕ) : ℤ) := by sorry
-  have h4 : (2 * ((k + 1) : ℕ) : ℤ) = 2 * ((k : ℤ) + 1) := by sorry
-  rw [← h4] at h2
-  rw [h3] at this
-  rw [this, h2] -/
-
-
-
-
-
-/-
-  by_cases h : 12 ∣ ((2 * k) : ℤ) - 2
-  simp [h]
-  induction' k with k H
-  simp at h
-  exfalso
-  omega
-  simp at *
-  apply Module.finrank_eq_of_rank_eq
-  --rw [dim_modforms_eq_one_add_dim_cuspforms _ hk hk2] -/
->>>>>>> 5e74f004
-
-
 lemma dim_gen_cong_levels (k : ℤ) (Γ : Subgroup SL(2, ℤ)) (hΓ : Subgroup.index Γ ≠ 0) :
     FiniteDimensional ℂ (ModularForm Γ k) := by sorry
 --use the norm to turn it into a level one question.
